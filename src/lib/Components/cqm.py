--- conflicted
+++ resolved
@@ -2251,13 +2251,7 @@
                         (self.jobid, self.user, self.nodes, user, stats))
                     self.acctlog.LogMessage("Job %s/%s on %s nodes forcibly terminated by user %s. %s" % \
                         (self.jobid, self.user, self.nodes, user, stats))
-<<<<<<< HEAD
             dbwriter.log_to_db(user, "killing", "job_prog", JobProgMsg(self))
-=======
-            db_log_to_file(ReportObject("Job %s/%s on %s nodes forcibly terminated by user %s." % \
-                                            (self.jobid, self.user, self.nodes, user),
-                                        user, "killing", "job_prog", JobProgMsg(self)).encode())
->>>>>>> 72a4906e
 
     def task_end(self):
         '''handle the completion of a task'''
@@ -2281,12 +2275,7 @@
             user = spec.get('user', None)
             for job in jobs_added:
                 user = spec.get('user', None)
-<<<<<<< HEAD
-                dbwriter.log_to_db(user, "created", "job_data", JobDataMsg(job))
-=======
-                db_log_to_file(ReportObject(("%s created job: %s", user, spec['jobid']),
-                                            user, "created", "job_data", JobDataMsg(job)).encode())
->>>>>>> 72a4906e
+                dbwriter.log_to_db(user, "creating", "job_data", JobDataMsg(job))
         return jobs_added
     
 
