#!/usr/bin/env python
# $Id$

'''Cobalt Queue Manager'''
__revision__ = '$Revision$'

#
# TODO:
#
# - modify progress routine to catch exceptions and report them using _sm_log_exception.  should some or all exceptions cause
#   the job to be terminated?
#
# - make a pass through the _sm_log calls and decide the correct error levels
#
# Changes:
#
# - (Job) the system_state and user_state fields no longer exist.
#
# - (Job) the admin_hold and user_hold fields are now set to True or False to respective hold or release a job.
#
# - (Job) setting the preemptable field to true specifies that a task associate with the job may be preempted.
#
# - (Job) the is_runnable field is true when the job is able to run (ready or preempted states) and false otherwise.
#
# - (Job) the is_active field is set to true when the job is in any state other than ready (queued), held, preempted or completed
#   (terminal).
#
# - (Job) the has_resources field is set to true if resources are assigned to the job.  this assumes that resources may not be
#   deallocated until after the resource epilogue scripts have been run and thus remains true until those scripts have completed.
#   in reality, the system component may reacquire control of the resources and possibly reassign them as soon as the task
#   terminates.  this may occur even before cqm is notices that the task has ended.  unfortunately, this is the best we can do
#   without acquiring resource state from the system component.
#
# - (Job) the has_completed field is set to true only once the job has finished (reached the terminal state).  a value of true
#   does not imply that the job completed successfully, only that it is not active and may never be run again.
#
# - (Job) the preempts field contains a count of the number of times a task associated with the job has been
#   preempted.  this field is read-only and only exists if the job is preemptable.
#
# - (Job) the maxcptime field specifies the time needed for a task to checkpoint.  if maxcptime is greater than zero, the task
#   will first be signaled to checkpoint (SIGUSR1).  after the specified amount of time elapses, the task will then be signaled
#   to terminate (SIGTERM).  if maxcptime is zero, the task will immediately be signaled to terminate.  (BRT: is this the right
#   thing to do?  how will the job know the difference between being preempted and killed?  is it necessary for it to know the
#   difference no checkpoint time is requested?)
#
# - (Job) the mintasktime field specifies the minimum amount of time a task must run before it may be preempted.  any
#   preemption requests made prior to the specified amount of time elapsing will be recorded and processed once the specified
#   amount of time has elapsed.  notification to checkpoint will be made prior to preemption as indicated by the maxcptime.
#
# - (Job) the maxtasktime field specifies the maximum amount of time a task will be allowed to run before being preempted.
#   after the specified amount of time has elasped the task will be signaled to terminate (SIGTERM).  notification to checkpoint
#   will be made prior to preemption as indicated by maxcptime.
#
# - (Job) setting the walltime field is no longer required (at least by the cqm component).  instead, the maxtasktime field
#   may be used to specify repeated timeslices to be given to the job until it terminates.  (BRT: this is a first stab at
#   timeslicing.  eventually, we may want the scheduler component to have some say in whether a job gets preempted after the
#   maximum amount of time has been reached, allowing a job to continue to run past it's specified timeslice if no resource
#   contention exists.)
#
# - (Job) the 'force_kill_delay' field specifies the time that must elapse before a task being preempted or killed should be
#   forcibly terminated (with SIGKILL).  if the field is not set in the job instance, the value of 'force_kill_delay' in the cqm
#   section of the config file will be used.  if 'force_kill_delay' is not found in the cqm section of the config file, then the
#   module attribute DEFAULT_FORCE_KILL_DELAY is used (see below).
#
# Assumptions:
#
# - (Job/CQM) the system component will return a non-zero exit status if the task was killed by a signal.  'None' is considered
#   to be non-zero and thus would be a valid exit status if the task was terminated.
#

DEFAULT_FORCE_KILL_DELAY = 5  # (in minutes)

import errno
import logging
import os
import pwd
import sys
import time
import math
import types
import xmlrpclib
import ConfigParser
import signal
import thread
from threading import Thread, Lock
import traceback
import string


import Cobalt
import Cobalt.Util
from Cobalt.Util import Timer, pickle_data, unpickle_data, PickleAwareThread
import Cobalt.Cqparse
from Cobalt.Data import Data, DataList, DataDict, IncrID
from Cobalt.StateMachine import StateMachine
from Cobalt.Components.base import Component, exposed, automatic, query, locking
from Cobalt.Proxy import ComponentProxy
from Cobalt.Exceptions import (QueueError, ComponentLookupError, DataStateError, DataStateTransitionError, StateMachineError,
    StateMachineIllegalEventError, StateMachineNonexistentEventError, ThreadPickledAliveException, JobProcessingError,
    JobRunError, JobPreemptionError, JobDeleteError)
from Cobalt import accounting
from Cobalt.Statistics import Statistics

logger = logging.getLogger('cqm')

cqm_id_gen = None

config = ConfigParser.ConfigParser()
config.read(Cobalt.CONFIG_FILES)
if not config.has_section('cqm'):
    print '''"cqm" section missing from cobalt config file'''
    sys.exit(1)

def get_cqm_config(option, default):
    try:
        value = config.get('cqm', option)
    except ConfigParser.NoOptionError:
        value = default
    return value

def get_bgsched_config(option, default):
    try:
        value = config.get('bgsched', option)
    except ConfigParser.NoOptionError:
        value = default
    return value

accounting_logdir = os.path.expandvars(get_cqm_config("log_dir", Cobalt.DEFAULT_LOG_DIRECTORY))
accounting_logger = logging.getLogger("cqm.accounting")
accounting_logger.addHandler(
    accounting.DatetimeFileHandler(os.path.join(accounting_logdir, "%Y%m%d")))


dbwriter = Cobalt.Logging.dbwriter(logging)
use_db_logging = get_cqm_config('use_db_logging','false')
if use_db_logging.lower() in ['true', '1', 'yes', 'on']:
    dbwriter.enabled = True
    overflow_filename = get_cqm_config('overflow_file', None)
    max_queued = int(get_cqm_config('max_queued_msgs', '-1'))
    if max_queued <= 0:
        max_queued = None
    if (overflow_filename == None) and (max_queued != None):
        logger.warning('No filename set for database logging messages, max_queued_msgs set to unlimited')
    if max_queued != None:
        dbwriter.overflow_filename = overflow_filename
        dbwriter.max_queued = max_queued





def str_elapsed_time(elapsed_time):
    return "%d:%02d:%02d" % (elapsed_time / 3600, elapsed_time / 60 % 60, elapsed_time % 60)

def has_private_attr(obj, attr):
    assert attr[0:2] == "__"
    return hasattr(obj, "_" + obj.__class__.__name__ + attr)

def has_semi_private_attr(obj, attr):
    assert attr[0:1] == "_"
    return hasattr(obj, attr)


class Signal_Map (object):
    checkpoint = 'SIGUSR1'
    terminate = 'SIGTERM'
    force_kill = 'SIGKILL'

class Signal_Info (object):
    class Reason (object):
        delete = 'delete'
        preempt = 'preempt'
        time_limit = 'time limit'

    def __init__(self, reason = None, signame = None, user = None, pending = False):
        self.__reason = reason
        self.__signal = signame
        self.__user = user
        self.__pending = pending

    def __get_reason(self):
        return self.__reason

    def __set_reason(self, reason):
        if reason in ('delete', 'preempt', 'time_limit'):
            self.__reason = reason
        else:
            raise ValueError, "illegal signal reason: %s" % (reason,)

    reason = property(__get_reason, __set_reason)

    def __get_signal(self):
        return self.__signal

    def __set_signal(self, signame):
        if signame == None:
            self.__signal = None
        if not isinstance(signame, str):
            raise TypeError, "signal name must be a string"
        if signame[0:3] == "SIG" and hasattr(signal, signame):
            self.__signal = signame
        else:
            raise ValueError, "unknown signal name: %s" % (signame,)

    signal = property(__get_signal, __set_signal)

    def __get_user(self):
        return self.__user

    def __set_user(self, user):
        if isinstance(user, str) or user == None:
            self.__user = user
        else:
            raise TypeError, "user name must be a string or None"

    user = property(__get_user, __set_user)

    def __get_pending(self):
        return self.__pending

    def __set_pending(self, pending):
        if isinstance(pending, bool):
            self.__pending = pending
        else:
            raise TypeError, "pending flag must be a boolean value"

    pending = property(__get_pending, __set_pending)


class RunScriptsThread (PickleAwareThread):
    '''object to run a set of prologue and epilogue scripts in a separate thread'''

    def __init__(self, scripts, data_object, attrs):
        '''
        construct the thread object in which to run the scripts, and package up the parameters to be passed to the scripts from the
        attributes in the supplied data object.
        '''
        PickleAwareThread.__init__(self)
        self.__scripts = scripts
        self.__params = []
        for attr in attrs:
            if not hasattr(data_object, attr):
                continue
            value = getattr(data_object, attr)
            if isinstance(value, list):
                self.__params.append('%s=%s' % (attr, ':'.join([Cobalt.Util.escape_string(str(v), ":") for v in value])))
            else:
                self.__params.append('%s=%s' % (attr, str(value)))
        self.__results = []

    def __getstate__(self):
        return pickle_data(self)

    def __setstate__(self, data):
        unpickle_data(self, data)

    def run(self):
        '''
        routine that runs the scripts and collects their results
        '''
        for script in self.__scripts:
            if script == "":
                continue
            results = {}
            results['script'] = script
            try:
                rc, out, err = Cobalt.Util.runcommand(script, self.__params)
                results['rc'] = rc
                results['out'] = out
                results['err'] = err
            except Exception, e:
                results['exception'] = e
            self.__results.append(results)

    def __get_results(self):
        '''
        return exit codes and output accumulated from the scripts.  this should only be called after start() has been called and
        isAlive() subsequently returns False.
        '''
        return self.__results

    results = property(__get_results)

    def __get_scripts_provided(self):
        '''return the list of scripts that was provided when the object was initialized'''
        return self.__scripts

    scripts_provided = property(__get_scripts_provided)

    def __get_scripts_completed(self):
        '''
        return a list of the script known to have completed.  once the thread has finished, this list returned should be the same
        as the list provided during initialization.  the exception would be if the object was pickled and the reconstituted
        before the last script finished.
        '''
        return [result['script'] for result in self.results]

    scripts_completed = property(__get_scripts_completed)


class Job (StateMachine):
    """
    The job tracks a job, driving it at a high-level.  Actual operations on the job, such as execution or termination, are
    the responsibility of the system component
    """
    
    acctlog = Cobalt.Util.AccountingLog('qm')
    
    # properties for easier accounting logging
    ctime = property(lambda self: self.__timers['queue'].start_times[0])
    qtime = property(lambda self:
        self.__timers['current_queue'].start_times[0])
    start = property(lambda self: self.__timers['user'].start_times[-1])
    exec_host = property(lambda self: ":".join(self.__locations[-1]))
    end = property(lambda self: self.__timers['user'].stop_times[-1])
    
    fields = Data.fields + [
        "jobid", "jobname", "state", "attribute", "location", "starttime", "submittime", "endtime", "queue", "type", "user",
        "walltime", "procs", "nodes", "mode", "cwd", "command", "args", "outputdir", "project", "lienID", "stagein", "stageout",
        "reservation", "host", "port", "url", "stageid", "envs", "inputfile", "kernel", "kerneloptions", "admin_hold",
        "user_hold", "dependencies", "notify", "adminemail", "outputpath", "errorpath", "path", "preemptable", "preempts",
        "mintasktime", "maxtasktime", "maxcptime", "force_kill_delay", "is_runnable", "is_active",
        "has_completed", "sm_state", "score", "attrs", "has_resources", "exit_status", "dep_frac",
    ]

    _states = [
        'Ready',
        'Hold',
        'Prologue',
        'Release_Resources_Retry',
        'Run_Retry',
        'Running',
        'Kill_Retry',
        'Killing',
        'Preempt_Retry',
        'Preempting',
        'Preempt_Finalize_Retry',
        'Preempt_Epilogue',
        'Preempted',
        'Preempted_Hold',
        'Finalize_Retry',
        'Resource_Epilogue',
        'Job_Epilogue',
        ] + StateMachine._states
    _transitions = [
        ('Ready', 'Hold'),                                  # user/admin hold
        ('Ready', 'Prologue'),                              # run
        ('Ready', 'Terminal'),                              # kill
        ('Hold', 'Ready'),                                  # user/admin release, no holds
        ('Hold', 'Terminal'),                               # kill
        ('Prologue', 'Release_Resources_Retry'),            # kill; error contacting system component to release resource
        ('Prologue', 'Run_Retry'),                          # prologue scripts complete; error contacting system component
        ('Prologue', 'Running'),                            # prologue scripts complete; system component starting task
        ('Prologue', 'Resource_Epilogue'),                  # kill; system component released resource
        ('Release_Resources_Retry', 'Resource_Epilogue'),   # resource successfully released
        ('Run_Retry', 'Running'),                           # system component starting task
        ('Run_Retry', 'Resource_Epilogue'),                 # kill
        ('Running', 'Kill_Retry'),                          # kill; error contacting system component
        ('Running', 'Killing'),                             # kill; system component signaling task
        ('Running', 'Preempt_Retry'),                       # preempt; error contacting system component
        ('Running', 'Preempting'),                          # preempt; system component signaling task
        ('Running', 'Finalize_Retry'),                      # task execution complete; error finalizing task and obtaining exit
                                                            #     status
        ('Running', 'Resource_Epilogue'),                   # task execution complete; task finalized and exit status obtained
        ('Kill_Retry', 'Kill_Retry'),                       # handle multiple task signaling failures
        ('Kill_Retry', 'Killing'),                          # system component signaling task
        ('Kill_Retry', 'Finalize_Retry'),                   # task execution complete/terminated; task finalization failed
        ('Kill_Retry', 'Resource_Epilogue'),                # task execution completed/terminated successfully
        ('Killing', 'Kill_Retry'),                          # new signal, or kill timer expired; error contacting system component
        ('Killing', 'Killing'),                             # kill timer expired; escalating to a forced kill
        ('Killing', 'Finalize_Retry'),                      # task execution complete/terminated; task finalization failed
        ('Killing', 'Resource_Epilogue'),                   # task execution complete/terminated; task finalization successful
        ('Preempt_Retry', 'Kill_Retry'),                    # kill; error contacting system component
        ('Preempt_Retry', 'Killing'),                       # kill; system component signaling task
        ('Preempt_Retry', 'Preempt_Retry'),                 # hasndle multiple task signaling failures
        ('Preempt_Retry', 'Preempting'),                    # system component signaling task
        ('Preempt_Retry', 'Preempt_Finalize_Retry'),        # task execution terminated, task finalization failed
        ('Preempt_Retry', 'Preempt_Epilogue'),              # task execution terminated successfully
        ('Preempt_Retry', 'Finalize_Retry'),                # task execution completed, task finalization failed
        ('Preempt_Retry', 'Resource_Epilogue'),             # task execution completed successfully
        ('Preempting', 'Kill_Retry'),                       # kill; new signal, error contacting system component
        ('Preempting', 'Killing'),                          # kill; new signal and system component signaling task,
                                                            #     same signal used for preempt, or attempted signal demotion
        ('Preempting', 'Preempting'),                       # preemption timer expired, escalating to the next signal level
        ('Preempting', 'Preempt_Retry'),                    # preemption timer expired, error contacting system component
        ('Preempting', 'Preempt_Finalize_Retry'),           # task execution terminated, task finalization failed
        ('Preempting', 'Preempt_Epilogue'),                 # task execution complete/terminated; task finalization successful
        ('Preempt_Finalize_Retry', 'Preempt_Epilogue'),     # task finalization failed successful
        ('Preempt_Epilogue', 'Preempted'),                  # task execution complete/terminated, no holds pending
        ('Preempt_Epilogue', 'Preempted_Hold'),             # task execution complete/terminated, holds pending
        ('Preempt_Epilogue', 'Job_Epilogue'),               # task execution complete/terminated, kill pending
        ('Preempted', 'Prologue'),                          # run
        ('Preempted', 'Preempted_Hold'),                    # user/admin hold
        ('Preempted', 'Job_Epilogue'),                      # kill
        ('Preempted_Hold', 'Preempted'),                    # user/admin release, no holds
        ('Preempted_Hold', 'Job_Epilogue'),                 # kill
        ('Finalize_Retry', 'Resource_Epilogue'),            # task finalized and exit status obtained (if applicable)
        ('Resource_Epilogue', 'Job_Epilogue'),              # resource epilogue scripts complete
        ('Job_Epilogue', 'Terminal'),                       # job epilogue scripts complete
        ]
    _initial_state = 'Ready'
    _events = ['Run', 'Hold', 'Release', 'Preempt', 'Kill', 'Task_End'] + StateMachine._events

    # return codes to improve typo detection.  by using the return codes in condition statements, a typo will result in a key
    # error rather than an incorrectly followed path.
    __rc_success = "success"
    __rc_retry = "retry"
    __rc_pg_create = "pg_create"
    __rc_xmlrpc = "xmlrpc"
    __rc_unknown = "unknown"

    def __init__(self, spec):
        self.initializing = True
        seas = {
            ('Ready', 'Run') : [self._sm_ready__run],
            ('Ready', 'Hold') : [self._sm_ready__hold],
            ('Ready', 'Release') : [self._sm_ready__release],
            ('Ready', 'Kill') : [self._sm_ready__kill],
            ('Hold', 'Hold') : [self._sm_hold__hold],
            ('Hold', 'Release') : [self._sm_hold__release],
            ('Hold', 'Kill') : [self._sm_hold__kill],
            ('Prologue', 'Progress') : [self._sm_prologue__progress],
            ('Prologue', 'Hold') : [self._sm_common__pending_hold],
            ('Prologue', 'Release') : [self._sm_common__pending_release],
            ('Prologue', 'Preempt') : [self._sm_common__pending_preempt],
            ('Prologue', 'Kill') : [self._sm_common__pending_kill],
            ('Release_Resources_Retry', 'Progress') : [self._sm_release_resources_retry__progress],
            ('Release_Resources_Retry', 'Hold') : [self._sm_exit_common__hold],
            ('Release_Resources_Retry', 'Release') : [self._sm_exit_common__release],
            ('Release_Resources_Retry', 'Preempt') : [self._sm_exit_common__preempt],
            ('Release_Resources_Retry', 'Kill') : [self._sm_exit_common__kill],
            ('Run_Retry', 'Progress') : [self._sm_run_retry__progress],
            ('Run_Retry', 'Hold') : [self._sm_common__pending_hold],
            ('Run_Retry', 'Release') : [self._sm_common__pending_release],
            ('Run_Retry', 'Preempt') : [self._sm_common__pending_preempt],
            ('Run_Retry', 'Kill') : [self._sm_run_retry__kill],
            ('Running', 'Progress') : [self._sm_running__progress],
            ('Running', 'Hold') : [self._sm_common__pending_hold],
            ('Running', 'Release') : [self._sm_common__pending_release],
            ('Running', 'Preempt') : [self._sm_common__pending_preempt],
            ('Running', 'Kill') : [self._sm_running__kill],
            ('Running', 'Task_End') : [self._sm_running__task_end],
            ('Kill_Retry', 'Progress') : [self._sm_kill_retry__progress],
            ('Kill_Retry', 'Hold') : [self._sm_kill_common__hold],
            ('Kill_Retry', 'Release') : [self._sm_kill_common__release],
            ('Kill_Retry', 'Preempt') : [self._sm_kill_common__preempt],
            ('Kill_Retry', 'Kill') : [self._sm_kill_retry__kill],
            ('Kill_Retry', 'Task_End') : [self._sm_kill_retry__task_end],
            ('Killing', 'Progress') : [self._sm_killing__progress],
            ('Killing', 'Hold') : [self._sm_kill_common__hold],
            ('Killing', 'Release') : [self._sm_kill_common__release],
            ('Killing', 'Preempt') : [self._sm_kill_common__preempt],
            ('Killing', 'Kill') : [self._sm_killing__kill],
            ('Killing', 'Task_End') : [self._sm_killing__task_end],
            ('Preempt_Retry', 'Progress') : [self._sm_preempt_retry__progress],
            ('Preempt_Retry', 'Hold') : [self._sm_common__pending_hold],
            ('Preempt_Retry', 'Release') : [self._sm_common__pending_release],
            ('Preempt_Retry', 'Kill') : [self._sm_preempt_retry__kill],
            ('Preempt_Retry', 'Task_End') : [self._sm_preempt_retry__task_end],
            ('Preempting', 'Progress') : [self._sm_preempting__progress],
            ('Preempting', 'Hold') : [self._sm_common__pending_hold],
            ('Preempting', 'Release') : [self._sm_common__pending_release],
            ('Preempting', 'Kill') : [self._sm_preempting__kill],
            ('Preempting', 'Task_End') : [self._sm_preempting__task_end],
            ('Preempt_Finalize_Retry', 'Progress') : [self._sm_preempt_finalize_retry__progress],
            ('Preempt_Finalize_Retry', 'Hold') : [self._sm_common__pending_hold],
            ('Preempt_Finalize_Retry', 'Release') : [self._sm_common__pending_release],
            ('Preempt_Finalize_Retry', 'Kill') : [self._sm_common__pending_kill],
            ('Preempt_Epilogue', 'Progress') : [self._sm_preempt_epilogue__progress],
            ('Preempt_Epilogue', 'Hold') : [self._sm_common__pending_hold],
            ('Preempt_Epilogue', 'Release') : [self._sm_common__pending_release],
            ('Preempt_Epilogue', 'Kill') : [self._sm_common__pending_kill],
            ('Preempted', 'Run') : [self._sm_preempted__run],
            ('Preempted', 'Hold') : [self._sm_preempted__hold],
            ('Preempted', 'Release') : [self._sm_preempted__release],
            ('Preempted', 'Kill') : [self._sm_preempted__kill],
            ('Preempted_Hold', 'Hold') : [self._sm_preempted_hold__hold],
            ('Preempted_Hold', 'Release') : [self._sm_preempted_hold__release],
            ('Preempted_Hold', 'Kill') : [self._sm_preempted_hold__kill],
            ('Finalize_Retry', 'Progress') : [self._sm_finalize_retry__progress],
            ('Finalize_Retry', 'Hold') : [self._sm_exit_common__hold],
            ('Finalize_Retry', 'Release') : [self._sm_exit_common__release],
            ('Finalize_Retry', 'Preempt') : [self._sm_exit_common__preempt],
            ('Finalize_Retry', 'Kill') : [self._sm_exit_common__kill],
            ('Resource_Epilogue', 'Progress') : [self._sm_resource_epilogue__progress],
            ('Resource_Epilogue', 'Hold') : [self._sm_exit_common__hold],
            ('Resource_Epilogue', 'Release') : [self._sm_exit_common__release],
            ('Resource_Epilogue', 'Preempt') : [self._sm_exit_common__preempt],
            ('Resource_Epilogue', 'Kill') : [self._sm_exit_common__kill],
            ('Job_Epilogue', 'Progress') : [self._sm_job_epilogue__progress],
            ('Job_Epilogue', 'Hold') : [self._sm_exit_common__hold],
            ('Job_Epilogue', 'Release') : [self._sm_exit_common__release],
            ('Job_Epilogue', 'Preempt') : [self._sm_exit_common__preempt],
            ('Job_Epilogue', 'Kill') : [self._sm_exit_common__kill],
            }
        # StateMachine.__init__(self, spec, seas = seas, terminal_actions = [(self._sm_terminal, {})])
        StateMachine.__init__(self, spec, seas = seas)
        
        self.jobid = spec.get("jobid")
        self.umask = spec.get("umask")
        self.jobname = spec.get("jobname", "N/A")
        self.attribute = spec.get("attribute", "compute")
        self.starttime = spec.get("starttime", "-1")
        self.submittime = spec.get("submittime", time.time())
        self.endtime = spec.get("endtime", "-1")
        self.type = spec.get("type", "mpish")
        self.user = spec.get("user")
        self.__walltime = int(float(spec.get("walltime", 0)))
        self.procs = spec.get("procs")
        self.nodes = spec.get("nodes")
        self.cwd = spec.get("cwd")
        self.command = spec.get("command")
        self.args = spec.get("args", [])
        self.project = spec.get("project")
        self.lienID = spec.get("lienID")
        self.stagein = spec.get("stagein") #does nothing
        self.stageout = spec.get("stageout") #like ze goggles, it does nothing
        self.reservation = spec.get("reservation", False) #appears to be defunct.
        self.host = spec.get("host")
        self.port = spec.get("port")
        self.url = spec.get("url")
        self.stageid = spec.get("stageid")
        self.inputfile = spec.get("inputfile")
        self.tag = spec.get("tag", "job")
        self.kernel = spec.get("kernel", "default")
        self.kerneloptions = spec.get("kerneloptions")
        self.notify = spec.get("notify")
        self.adminemail = spec.get("adminemail")
        self.location = spec.get("location")
        self.__locations = []
        self.outputpath = spec.get("outputpath")
        if self.outputpath:
            jname = self.outputpath.split('/')[-1].split('.output')[0]
            if jname and jname != str(self.jobid):
                self.jobname = jname
        self.outputdir = spec.get("outputdir")
        self.errorpath = spec.get("errorpath")
        self.cobalt_log_file = spec.get("cobalt_log_file")
        if not self.cobalt_log_file:
            self.cobalt_log_file = "%s/%s.cobaltlog" % (self.outputdir, self.jobid)
        else:
            t = string.Template(self.cobalt_log_file)
            self.cobalt_log_file = t.safe_substitute(jobid=self.jobid)
        self.path = spec.get("path")
        self.mode = spec.get("mode", "co")
        self.envs = spec.get("envs", {})
        self.force_kill_delay = spec.get("force_kill_delay", get_cqm_config('force_kill_delay', DEFAULT_FORCE_KILL_DELAY))
        self.attrs = spec.get("attrs", {})

        self.all_dependencies = spec.get("all_dependencies")
        if self.all_dependencies:
            self.all_dependencies = self.all_dependencies.split(":")
            logger.info("Job %s/%s: dependencies set to %s", self.jobid, self.user, ":".join(self.all_dependencies))
        else:
            self.all_dependencies = []
        self.satisfied_dependencies = []

        self.preemptable = spec.get("preemptable", False)
        self.__preempts = 0
        if self.preemptable:
            self.mintasktime = int(float(spec.get("mintasktime", 0)))
            self.maxtasktime = int(float(spec.get("maxtasktime", 0)))
            self.maxcptime = int(float(spec.get("maxcptime", 0)))

        self.taskid = None
        self.task_running = False
        self.exit_status = None
        self.max_running = False

        self.__admin_hold = False
        self.__user_hold = False
        
        self.score = float(spec.get("score", 0.0))

        self.__resource_nodects = []
        self.__timers = dict(
            queue = Timer(),
            current_queue = Timer(),
            user = Timer(),
        )

        # setting the queue will cause updated accounting records to be written and the current queue timer to be restarted, so
        # this needs to be done only after the object has been initialized
        self.queue = spec.get("queue", "default")
        self.__timers['queue'].start()
        self.etime = time.time()

        # setting the hold flags will automatically cause the appropriate hold events to be triggered, so this needs to be done
        # only after the object has been completely initialized
        if spec.get("admin_hold", False):
            self.admin_hold = True
        if spec.get("user_hold", False):
            self.user_hold = True
            
        self.total_etime = 0.0
        self.priority_core_hours = None
        self.dep_fail = False
        self.prev_dep_hold = False
        self.called_has_dep_hold_once = False
        self.dep_frac = None

        dbwriter.log_to_db(self.user, "creating", "job_data", JobDataMsg(self))
        self.initializing = False

    # end def __init__()

    def no_holds_left(self):
        return not (self.admin_hold or 
                self.user_hold or 
                self.has_dep_hold or 
                self.max_running)

    def __getstate__(self):
        data = {}
        for key, value in self.__dict__.iteritems():
            if key not in ['log', 'comms', 'acctlog']:
                data[key] = value
        return data

    def __setstate__(self, state):
        self.__dict__.update(state)
        # BRT: why is the current queue timer being reset?  if cqm is restarted, the job remained in the queue during that time,
        # so I would think that timer should continue to run during the restart rather than been reset.
        if not self.__timers.has_key('current_queue'):
            self.__timers['current_queue'] = Timer()
            self.__timers['current_queue'].start()

        # special case to handle missing data from old state files
        if not state.has_key("total_etime"):
            logger.info("old job missing total_etime")
            self.total_etime = 0.0
    
        if not state.has_key("priority_core_hours"):
            logger.info("old job missing priority_core_hours")
            self.priority_core_hours = None
    
        if not state.has_key("dep_fail"):
            logger.info("old job missing dep_fail")
            self.dep_fail = False
            
        if not state.has_key("prev_dep_hold"):
            logger.info("old job missing prev_dep_hold") 
            self.prev_dep_hold = False

        if not state.has_key("called_has_dep_hold_once"):
            logger.info("old job missing called_has_dep_hold_once") 
            self.called_has_dep_hold_once = False

        if not state.has_key("dep_frac"):
            logger.info("old job missing dep_frac")
            self.dep_frac = None
            
        self.initializing = False

    def __task_signal(self, retry = True):
        '''send a signal to the managed task'''
        # BRT: this routine should probably check if the task could not be signaled because it was no longer running
        try:
            self._sm_log_info("instructing the system component to send signal %s" % (self.__signaling_info.signal,))
            pgroup = ComponentProxy("system").signal_process_groups([{'id':self.taskid}], self.__signaling_info.signal)
        except (ComponentLookupError, xmlrpclib.Fault), e:
            #
            # BRT: will a ComponentLookupError ever be raised directly or will it always be buried in a XML-RPC fault?
            #
            # BRT: shouldn't we be checking the XML-RPC fault code?  which fault codes are valid for this operation?  at the
            # very least unexpected fault code should be reported as such and the retry loop broken.
            #
            if retry:
                self._sm_log_warn("failed to communicate with the system component (%s); retry pending" % (e,))
                return Job.__rc_retry
            else:
                self._sm_log_warn("failed to communicate with the system component (%s); manual cleanup may be required" % \
                    (e,))
                return Job.__rc_xmlrpc
        except:
            traceback.print_exc()
            self._sm_raise_exception("unexpected error from the system component; manual cleanup may be required")
            return Job.__rc_unknown

        self.__signaled_info = self.__signaling_info
        del self.__signaling_info
        return Job.__rc_success

    def __task_run(self):
        walltime = self.walltime
        if self.preemptable and self.maxtasktime < walltime:
            walltime = self.maxtasktime
        try:
            self._sm_log_info("instructing the system component to begin executing the task")
            pgroup = ComponentProxy("system").add_process_groups([{
                'id':"*",
                'jobid':self.jobid,
                'user':self.user,
                'stdin':self.inputfile,
                'stdout':self.outputpath,
                'stderr':self.errorpath,
                'cobalt_log_file':self.cobalt_log_file,
                'size':self.procs,
                'nodect':"*",
                'mode':self.mode,
                'cwd':self.outputdir,
                'executable':self.command,
                'args':self.args,
                'env':self.envs,
                'location':self.location,
                'umask':self.umask,
                'kernel':self.kernel,
                'kerneloptions':self.kerneloptions,
                'walltime':walltime
            }])
            if pgroup[0].has_key('id'):
                self.taskid = pgroup[0]['id']
                if pgroup[0].has_key('nodect') and pgroup[0]['nodect'] != None:
                    self.__resource_nodects.append(pgroup[0]['nodect'])
                else:
                    self.__resource_nodects.append(self.nodes)
            else:
                self._sm_log_error("process group creation failed", cobalt_log = True)
                return Job.__rc_pg_create
        except (ComponentLookupError, xmlrpclib.Fault), e:
            self._sm_log_warn("failed to execute the task (%s); retry pending" % (e,))
            return Job.__rc_retry
        except:
            self._sm_raise_exception("unexpected error returned from the system component when attempting to add task",
                cobalt_log = True)
            return Job.__rc_unknown

        return Job.__rc_success

    def __task_finalize(self):
        '''get exit code from system component'''
        try:
            result = ComponentProxy("system").wait_process_groups([{'id':self.taskid, 'exit_status':'*'}])
            if result:
                self.exit_status = result[0].get('exit_status')
            else:
                self._sm_log_warn("system component was unable to locate the task; exit status not obtained")
        except (ComponentLookupError, xmlrpclib.Fault), e:
            self._sm_log_warn("failed to communicate with the system component (%s); retry pending" % (e,))
            return Job.__rc_retry
        except:
            self._sm_raise_exception("unexpected error returned from the system component while finalizing task")
            return Job.__rc_unknown

        self.taskid = None
        return Job.__rc_success

    def __release_resources(self):
        '''release computing resources that may still be reserved by the job'''
        try:
            ComponentProxy("system").reserve_resources_until(self.location, None, self.jobid)
            return Job.__rc_success
        except (ComponentLookupError, xmlrpclib.Fault), e:
            self._sm_log_warn("failed to communicate with the system component (%s); retry pending" % (e,))
            return Job.__rc_retry
        except:
            self._sm_raise_exception("unexpected error returned from the system component while releasing resources")
            return Job.__rc_unknown

    def _sm_log_debug(self, msg, cobalt_log = False):
        '''write an informational message to the CQM log that includes state machine status'''
        if self._sm_event != None:
            event_msg = "; Event=%s" % (self._sm_event,)
        else:
            event_msg = ""
        logger.debug("Job %s/%s: State=%s%s; %s" % (self.jobid, self.user, self._sm_state, event_msg, msg))
        if cobalt_log:
            self.__write_cobalt_log("Debug: %s" % (msg,))

    def _sm_log_info(self, msg, cobalt_log = False):
        '''write an informational message to the CQM log that includes state machine status'''
        if self._sm_event != None:
            event_msg = "; Event=%s" % (self._sm_event,)
        else:
            event_msg = ""
        logger.info("Job %s/%s: State=%s%s; %s" % (self.jobid, self.user, self._sm_state, event_msg, msg))
        if cobalt_log:
            self.__write_cobalt_log("Info: %s" % (msg,))

    def _sm_log_warn(self, msg, cobalt_log = False):
        '''write a warning message to the CQM log that includes state machine status'''
        if self._sm_event != None:
            event_msg = "; Event=%s" % (self._sm_event,)
        else:
            event_msg = ""
        logger.warning("Job %s/%s: State=%s%s; %s" % (self.jobid, self.user, self._sm_state, event_msg, msg))
        if cobalt_log:
            self.__write_cobalt_log("Warning: %s" % (msg,))

    def _sm_log_error(self, msg, tb_flag = True, skip_tb_entries = 1, cobalt_log = False):
        '''write an error message to the CQM log that includes state machine status and a stack trace'''
        if self._sm_event != None:
            event_msg = "; Event=%s" % (self._sm_event,)
        else:
            event_msg = ""
        full_msg = "Job %s/%s: State=%s%s; %s" % (self.jobid, self.user, self._sm_state, event_msg, msg)
        if tb_flag:
            stack = traceback.format_stack()
            last_tb_entry = len(stack) - skip_tb_entries
            for entry in stack[:last_tb_entry]:
                full_msg += "\n    " + entry[:-1]
        logger.error(full_msg)
        if cobalt_log:
            self.__write_cobalt_log("ERROR: %s" % (msg,))

    def _sm_log_exception(self, msg, cobalt_log = False):
        '''write an error message to the CQM log that includes state machine status and a stack trace'''
        if self._sm_event != None:
            event_msg = "; Event=%s" % (self._sm_event,)
        else:
            event_msg = ""
        full_msg = "Job %s/%s: State=%s%s; %s" % (self.jobid, self.user, self._sm_state, event_msg, msg)
        (exc_cls, exc, tb) = sys.exc_info()
        exc_str = traceback.format_exception_only(exc_cls, exc)[0]
        full_msg += "\n    Exception: %s" % (exc_str)
        stack = traceback.format_tb(tb)
        for entry in stack:
            full_msg += "\n    " + entry[:-1]
        logger.error(full_msg)
        if cobalt_log:
            self.__write_cobalt_log("EXCEPTION: %s" % (full_msg,))

    def _sm_raise_exception(self, msg, cobalt_log = False):
        self._sm_log_error(msg, skip_tb_entries = 2, cobalt_log = cobalt_log)
        raise JobProcessingError(msg, self.jobid, self.user, self.state, self._sm_state, self._sm_event)

    def _sm_log_user_delete(self, signame, user = None, pending = False):
        if user != None:
            umsg = " by user %s" % (user,)
        else:
            umsg = ""
        if pending == True:
            pmsg = " now pending"
        else:
            pmsg = ""
        self._sm_log_info("user delete requested with signal %s%s%s" % (signame, umsg, pmsg), cobalt_log = True)

    def _sm_signaling_info_set_user_delete(self, signame = Signal_Map.terminate, user = None, pending = False):
        self.__signaling_info = Signal_Info(Signal_Info.Reason.delete, signame, user, pending)
        self._sm_log_user_delete(signame, user, pending)

    def _sm_check_job_timers(self):
        if self.__max_job_timer.has_expired:
            # if the job execution time has exceeded the wallclock time, then inform the task that it must terminate
            self._sm_log_info("maximum execution time exceeded; initiating job terminiation", cobalt_log = True)
            accounting_logger.info(accounting.abort(self.jobid))
            return Signal_Info(Signal_Info.Reason.time_limit, Signal_Map.terminate)
        else:
            return None

    def _sm_kill_task(self):
        '''initiate the user deletion of a task by signaling it and then changing to the appropriate state'''
        # BRT: this routine should probably check if the task could not be signaled because it was no longer running
        rc = self.__task_signal()
        if rc == Job.__rc_success:
            # start the signal timer so that the state machine knows when to escalate to sending a force kill signal
            if self.__signaled_info.signal != Signal_Map.force_kill:
                self._sm_log_debug("setting force kill signal timer to %d seconds" % (self.force_kill_delay * 60,))
                self.__signal_timer = Timer(self.force_kill_delay * 60)
            else:
                self.__signal_timer = Timer()
            self.__signal_timer.start()
            self._sm_state = 'Killing'
            return True
        else:
            self._sm_state = 'Kill_Retry'
            return False

    def _sm_check_preempt_timers(self):
        '''
        if maximum resource timer has expired, or a preemption is pending and the minimum resource time has been exceeded, then
        inform the task it's time to checkpoint and terminate
        '''
        if self.__maxtasktimer.has_expired:
            self._sm_log_info("maximum resource time exceeded; initiating job preemption")
            if self.maxcptime > 0:
                return Signal_Info(Signal_Info.Reason.preempt, Signal_Map.checkpoint)
            else:
                return Signal_Info(Signal_Info.Reason.preempt, Signal_Map.terminate)
        elif has_private_attr(self, '__signaling_info') and self.__signaling_info.reason == Signal_Info.Reason.preempt and \
                self.__signaling_info.pending and self.__mintasktimer.has_expired:
            self._sm_log_info("preemption pending and resource time exceeded; initiating job preemption")
            sig_info = self.__signaling_info
            sig_info.pending = False
            return sig_info
        else:
            return None

    def _sm_preempt_task(self):
        '''initiate the preemption of a task by signaling it and then changing to the appropriate state'''
        # BRT: this routine should probably check if the task could not be signaled because it was no longer running
        rc = self.__task_signal()
        if rc == Job.__rc_success:
            if self.__signaled_info.signal == Signal_Map.checkpoint:
                # start the signal timer so that the state machine knows when to escalate to sending a terminate signal
                self.__signal_timer = Timer(self.maxcptime * 60)
                self._sm_log_debug("setting terminate signal timer to %d seconds" % (self.maxcptime * 60,))
            elif self.__signaled_info.signal == Signal_Map.terminate:
                # start the signal timer so that the state machine knows when to escalate to sending a force kill signal
                self.__signal_timer = Timer(self.force_kill_delay * 60)
                self._sm_log_debug("setting force kill signal timer to %d seconds" % (self.force_kill_delay * 60,))
            else:
                self.__signal_timer = Timer()
            self.__signal_timer.start()
            self._sm_state = 'Preempting'
            dbwriter.log_to_db(None, "preempting", "job_prog", JobProgMsg(self))
            return True
        else:
            self._sm_state = 'Preempt_Retry'
            dbwriter.log_to_db(None, "preempting", "job_prog", JobProgMsg(self))
            return False

    def _sm_start_resource_epilogue_scripts(self, new_state = 'Resource_Epilogue'):
        resource_scripts = get_cqm_config('resource_postscripts', "").split(':')
        self._sm_scripts_thread = RunScriptsThread(resource_scripts, self, self.fields)
        self._sm_scripts_thread.start()
        self._sm_state = new_state
        dbwriter.log_to_db(None, "resource_epilogue_start", "job_prog", JobProgMsg(self))

    def _sm_start_job_epilogue_scripts(self, new_state = 'Job_Epilogue'):
        job_scripts = get_cqm_config('job_postscripts', "").split(':')
        self._sm_scripts_thread = RunScriptsThread(job_scripts, self, self.fields)
        self._sm_scripts_thread.start()
        self._sm_state = new_state
        dbwriter.log_to_db(None, "job_epilogue_start", "job_prog", JobProgMsg(self))
        
    def _sm_scripts_are_finished(self, type):
        try:
            if self._sm_scripts_thread.isAlive():
                return False
        except ThreadPickledAliveException:
            if not has_semi_private_attr(self, "_sm_scripts_state_unknown"):
                self._sm_log_error(("restart of cqm left running scripts in an unknown state; job has been frozen; " + \
                    "scripts=%s; scripts_completed=%s") % (":".join(self._sm_scripts_thread.scripts_provided), \
                    ":".join(self._sm_scripts_thread.scripts_completed)), cobalt_log = True)
                self._sm_scripts_state_unknown = True

        self._sm_scripts_thread.join()

        for result in self._sm_scripts_thread.results:
            if result.has_key('exception'):
                self._sm_log_warn("exception with %s %s, error is %s" % (type, result['script'], result['exception']))
            elif result['rc'] != 0:
                err_msg = ("\n" + result['err']).replace("\n", "\n    ").rstrip()
                self._sm_log_warn("return code from %s %s was %d; error text follows:%s" % \
                    (type, result['script'], result['rc'], err_msg))
        #PMR: shold errors from epilogue somehow be captured?
        if type == 'resource postscript':
            dbwriter.log_to_db(None, "resource_epilogue_finished", "job_prog", JobProgMsg(self))
        elif type == 'job postscript':
            dbwriter.log_to_db(None, "job_epilogue_finished", "job_prog", JobProgMsg(self))
        return True

    def _sm_common_queued__hold(self, hold_state, args):
        '''place a hold on a job in the queued state'''
        if self.__admin_hold:
            self._sm_raise_exception("admin hold set on a job in the '%s' state", self._sm_state)
            return
        if self.__user_hold:
            self._sm_raise_exception("user hold set on a job in the '%s' state", self._sm_state)
            return

        if args['type'] == 'admin':
            self.__admin_hold = True
        elif args['type'] == 'user':
            self.__user_hold = True
        else:
            self._sm_raise_exception("hold type of '%s' is not valid; type must be 'admin' or 'user'" % (args['type'],))
            return

        if not self.__timers.has_key('hold'):
            self.__timers['hold'] = Timer()
        self.__timers['hold'].start()
        self._sm_log_info("%s hold placed on job" % (args['type'],), cobalt_log = True)
        self._sm_state = hold_state
        #print args
        #dbwriter.log_to_db(None, "%s_hold" % args['type'], "job_prog", JobProgMsg(self))
        

    def _sm_common_queued__release(self, args):
        '''handle attempt to erroneously release a job in the queued state'''
        if self.__admin_hold:
            self._sm_raise_exception("admin hold set on a job in the '%s' state", self._sm_state)
            return
        if self.__user_hold:
            self._sm_raise_exception("user hold set on a job in the '%s' state", self._sm_state)
            return

        self._sm_log_info("job is not being held; ignoring release request", cobalt_log = True)

    def _sm_common_hold__hold(self, args):
        '''place another hold on a job that is already in a hold state'''
        activity = False

        if args['type'] == 'admin':
            if not self.__admin_hold:
                self.__admin_hold = True
                activity = True
        elif args['type'] == 'user':
            if not self.__user_hold:
                self.__user_hold = True
                activity = True
        else:
            self._sm_raise_exception("hold type of '%s' is not valid; type must be 'admin' or 'user'" % (args['type'],))
            return

        if activity:
            self._sm_log_info("%s hold set" % (args['type'],), cobalt_log = True)
            print args
            #dbwriter.log_to_db(None, "%s_hold" % args['type'], "job_prog", JobProgMsg(self))
        else:
            self._sm_log_info("%s hold already present; ignoring hold request" % (args['type'],), cobalt_log = True)

        '''release a hold previous placed on a job'''
        activity = False

    def _sm_common_hold__release(self, queued_state, args):
        '''release a hold previous placed on a job in a hold state'''
        activity = False

        if args['type'] == 'admin':
            if self.__admin_hold:
                self.__admin_hold = False
                activity = True
        elif args['type'] == 'user':
            if self.__user_hold:
                self.__user_hold = False
                activity = True
        else:
            self._sm_raise_exception("hold type of '%s' is not valid; type must be 'admin' or 'user'" % (args['type'],))
            return

        if activity:
            self._sm_log_info("%s hold released" % (args['type'],), cobalt_log = True)
            #dbwriter.log_to_db(None, "%s_hold_release" % args['type'], "job_prog", JobProgMsg(self))
            if self.no_holds_left():
                dbwriter.log_to_db(None, "all_holds_clear", "job_prog", JobProgMsg(self))
        else:
            self._sm_log_info("%s hold not present; ignoring release request" % (args['type'],), cobalt_log = True)
            
        if not self.__admin_hold and not self.__user_hold:
            self._sm_log_info("no holds remain; releasing job", cobalt_log = True)
            self.__timers['hold'].stop()
            self.etime = time.time()
            self._sm_state = queued_state

    def _sm_ready__run(self, args):
        '''prepare a job for execution'''
        self._sm_log_info("preparing job for execution")

        # stop queue timers
        self.__timers['queue'].stop()
        self.__timers['current_queue'].stop()

        # start job and resource timers
        self.__timers['user'].start()
        if self.walltime > 0:
            self.__max_job_timer = Timer(self.walltime * 60)
        else:
            self.__max_job_timer = Timer()
        self.__max_job_timer.start()
        if self.preemptable:
            self.__mintasktimer = Timer(max((self.mintasktime - self.maxcptime) * 60, 0))
            self.__mintasktimer.start()
            if self.maxtasktime > 0:
                self.__maxtasktimer = Timer(max((self.maxtasktime - self.maxcptime) * 60, 0))
            else:
                self.__maxtasktimer = Timer()
            self.__maxtasktimer.start()

        self.starttime = str(time.time())

        self.location = args['nodelist']
        self.__locations.append(self.location)

        # write job start and project information to CQM and accounting logs
        if self.reservation:
            logger.info('R;%s;%s;%s' % (self.jobid, self.queue, self.user))
            self.acctlog.LogMessage('R;%s;%s;%s' % (self.jobid, self.queue, self.user))
        else:
            logger.info('S;%s;%s;%s;%s;%s;%s;%s' % (self.jobid, self.user, self.jobname, self.nodes, self.procs, self.mode, \
                self.walltime))
            self.acctlog.LogMessage('S;%s;%s;%s;%s;%s;%s;%s' % (self.jobid, self.user, self.jobname, self.nodes, self.procs, \
                self.mode, self.walltime))
        if self.project:
            logger.info("Job %s/%s/%s/Q:%s: Running job on %s" % (self.jobid, self.user, self.project, self.queue, \
                ":".join(self.location)))
            self.acctlog.LogMessage("Job %s/%s/%s/Q:%s: Running job on %s" % (self.jobid, self.user, self.project, self.queue, \
                ":".join(self.location)))
        else:
            logger.info("Job %s/%s/Q:%s: Running job on %s" % (self.jobid, self.user, self.queue, ":".join(self.location)))
            self.acctlog.LogMessage("Job %s/%s/Q:%s: Running job on %s" % (self.jobid, self.user, self.queue, \
                ":".join(self.location)))

        optional = {}
        if self.project:
            optional['account'] = self.project
        # group and session are unknown
        accounting_logger.info(accounting.start(self.jobid, self.user,
            "unknown", self.jobname, self.queue,
            self.outputdir, self.command, self.args, self.mode,
            self.ctime, self.qtime, self.etime, self.start, self.exec_host,
            {'ncpus':self.procs, 'nodect':self.nodes,
             'walltime':str_elapsed_time(self.walltime * 60)},
            "unknown", **optional))

        # notify the user that the job is starting; a separate thread is used to send the email so that cqm does not block
        # waiting for the smtp server to respond
        if self.notify:
            mailserver = get_cqm_config('mailserver', None)
            if mailserver == None:
                mserver = 'localhost'
            else:
                mserver = mailserver
            subj = 'Cobalt: Job %s/%s starting - %s/%s' % (self.jobid, self.user, self.queue, self.location[0])
            mmsg = ("Job %s/%s, in the '%s' queue, starting at %s.\nJobName: %s\nCWD: %s\nCommand: %s\nArgs: %s\n" + \
                    "Project: %s\nWallTime: %s\nSubmitTime: %s\nResources allocated: %s") % \
                    (self.jobid, self.user, self.queue, time.strftime('%c', time.localtime()), self.jobname, self.cwd,
                     self.command, self.args, self.project, str_elapsed_time(self.walltime), time.ctime(self.submittime),
                     ":".join(self.location))
            toaddr = []
            if self.adminemail:
                toaddr = toaddr + self.adminemail.split(':')
            if self.notify:
                toaddr = toaddr + self.notify.split(':')
            thread.start_new_thread(Cobalt.Util.sendemail, (toaddr, subj, mmsg), {'smtpserver':mserver})

        # set the output and error filenames (BRT: why is this not done in __init__?)
        if not self.outputpath:
            self.outputpath = "%s/%s.output" % (self.outputdir, self.jobid)
        else:
            t = string.Template(self.outputpath)
            self.outputpath = t.safe_substitute(jobid=self.jobid)
        if not self.errorpath:
            self.errorpath = "%s/%s.error" % (self.outputdir, self.jobid)
        else:
            t = string.Template(self.errorpath)
            self.errorpath = t.safe_substitute(jobid=self.jobid)

        # add the cobolt job id to the list of environment variables
        self.envs['COBALT_JOBID'] = str(self.jobid)

        # start job and resource prologue scripts
        job_scripts = get_cqm_config('job_prescripts', "").split(':')
        resource_scripts = get_cqm_config('resource_prescripts', "").split(':')
        self._sm_scripts_thread = RunScriptsThread(job_scripts + resource_scripts, self, self.fields)
        self._sm_scripts_thread.start()

        self._sm_state = 'Prologue'
        dbwriter.log_to_db(None, "starting", "job_prog", JobProgMsg(self))

    def _sm_ready__hold(self, args):
        '''place a hold on a job in the queued state'''
        self._sm_common_queued__hold('Hold', args)

    def _sm_ready__release(self, args):
        '''handle attempt to erroneously release a job in the ready state'''
        self._sm_common_queued__release(args)

    def _sm_ready__kill(self, args):
        '''delete a job in the ready state'''
        self._sm_log_info("user delete requested; removing job from the queue", cobalt_log = True)
        self.__signaled_info = Signal_Info(Signal_Info.Reason.delete, args['signal'], args['user'])
        self._sm_state = 'Terminal'

    def _sm_hold__hold(self, args):
        '''place another hold on a job that is already in the hold state'''
        self._sm_common_hold__hold(args)

    def _sm_hold__release(self, args):
        '''release a hold previous placed on a job'''
        self._sm_common_hold__release('Ready', args)

    def _sm_hold__kill(self, args):
        '''delete a job in the hold state'''
        self._sm_log_info("user delete requested; removing job from the queue", cobalt_log = True)
        self.__signaled_info = Signal_Info(Signal_Info.Reason.delete, args['signal'], args['user'])
        self._sm_state = 'Terminal'

    def _sm_common__pending_hold(self, args):
        '''place a pending hold to a preemptable job that is active'''
        if not self.preemptable:
            self._sm_log_info("non-preemptable job has already started; hold request ignored", cobalt_log = True)
            return

        activity = False

        if args['type'] == 'admin':
            if not self.__admin_hold:
                self.__admin_hold = True
                activity = True
        elif args['type'] == 'user':
            if not self.__user_hold:
                self.__user_hold = True
                activity = True
        else:
            self._sm_raise_exception("hold type of '%s' is not valid; type must be 'admin' or 'user'" % (args['type'],))
            return

        if activity:
            self._sm_log_info("pending %s hold set" % (args['type'],), cobalt_log = True)
        else:
            self._sm_log_info("pending %s hold already present; ignoring hold request" % \
                (args['type'],), cobalt_log = True)

    def _sm_common__pending_release(self, args):
        '''remove a pending hold from a preemptable job that is active'''
        if not self.preemptable:
            self._sm_log_info("non-preemptable job has already started; release request ignored", cobalt_log = True)
            return

        activity = False

        if args['type'] == 'admin':
            if self.__admin_hold:
                self.__admin_hold = False
                activity = True
        elif args['type'] == 'user':
            if self.__user_hold:
                self.__user_hold = False
                activity = True
        else:
            self._sm_raise_exception("hold type of '%s' is not valid; type must be 'admin' or 'user'" % (args['type'],))
            return

        if activity:
            self._sm_log_info("pending %s hold removed" % (args['type'],), cobalt_log = True)
        else:
            self._sm_log_info("pending %s hold not present; ignoring release request" % (args['type'],), cobalt_log = True)

    def _sm_common__pending_kill(self, args):
        '''place a pending user delete request on a job whose current state does not permit immediately signaling the job'''
        if has_private_attr(self, '__signaling_info') and self.__signaling_info.reason == Signal_Info.Reason.delete and \
                self.__signaling_info.signal == args['signal']:
            self._sm_log_info("user delete request already pending with signal %s; ignoring user delete request", \
                cobalt_log = True)
            return
        self._sm_signaling_info_set_user_delete(args['signal'], args['user'], pending = True)
    
    def _sm_common__pending_preempt(self, args):
        '''place a pending preemption on a job whose current state does not permit immediately signaling the job'''
        if not self.preemptable:
            self._sm_log_warn("preemption requests may only be made for preemptable jobs", cobalt_log = True)
            try:
                user = args['user']
            except KeyError:
                user = self.user
            try:
                force = args['force']
            except KeyError:
                force = False
            raise JobPreemptionError("Only preemptable jobs may be preempted.", self.jobid, user, force)

        # if a delete is already pending, then ignore preemption request
        if has_private_attr(self, '__signaling_info') and self.__signaling_info.reason == Signal_Info.Reason.delete:
            self._sm_log_info("user delete request already pending; ignoring preemption request", cobalt_log = True)
            return

        # if preemption is being forced, reset the time limit on the minimum task timer so that the preemption request will be
        # processed the next time a progress event is triggered
        if args.has_key('force'):
            self.__mintasktimer.max_time = 0
        if self.maxcptime > 0:
            self.__signaling_info = Signal_Info(Signal_Info.Reason.preempt, Signal_Map.checkpoint, None, True)
        else:
            self.__signaling_info = Signal_Info(Signal_Info.Reason.preempt, Signal_Map.terminate, None, True)
        if args.has_key('user'):
            self.__signaling_info.user = args['user']
        if args.has_key('force'):
            user_msg = ""
            if args.has_key('user'):
                user_msg = " by user %s" % (args['user'],)
            self._sm_log_info("preemption forced%s" % (user_msg,), cobalt_log = True)
        else:
            self._sm_log_info("preemption request now pending", cobalt_log = True)
    
    def _sm_prologue__progress(self, args):
        '''
        wait for prologue scripts to complete.  once they have completed, execute the task if no user delete requests are pending.
        '''
        # wait for the prologue scripts to complete; report any errors
        if not self._sm_scripts_are_finished("prescript"):
            return
        self._sm_log_debug("prologue scripts have completed")

        # if a user delete is pending, then release any resources that have been reserved, and start job cleanup so that it may
        # terminate
        if has_private_attr(self, '__signaling_info')  and self.__signaling_info.pending and \
                self.__signaling_info.reason == Signal_Info.Reason.delete:
            self.__signaled_info = self.__signaling_info
            self.__signaled_info.pending = False
            del self.__signaling_info
            self._sm_log_info("pending user delete; releasing resources", cobalt_log = True)
            rc = self.__release_resources()
            if rc == Job.__rc_success:
                self._sm_log_info("resources released; initiating job cleanup and removal", cobalt_log = True)
                self._sm_start_resource_epilogue_scripts()
            else:
                self._sm_state = 'Release_Resources_Retry'
            return
            
        # attempt to run task
        rc = self.__task_run()
        if rc == Job.__rc_success:
            self._sm_state = 'Running'
            self.task_running = True
            dbwriter.log_to_db(None, "running", "job_prog", JobProgMsg(self))
        elif rc == Job.__rc_retry:
            self._sm_state = 'Run_Retry'
            dbwriter.log_to_db(None, "run_retrying", "job_prog", JobProgMsg(self))
        else:
            # if the task failed to run, then proceed with job termination by starting the resource prologue scripts
            self._sm_log_error("execution failure; initiating job cleanup and removal", cobalt_log = True)
            dbwriter.log_to_db(None, "failed", "job_prog", JobProgMsg(self))
            self._sm_start_resource_epilogue_scripts()
            

    def _sm_release_resources_retry__progress(self, args):
        self._sm_log_info("retrying release of resources")
        rc = self.__release_resources()
        if rc == Job.__rc_success:
            self._sm_log_info("resources released; initiating job cleanup and removal", cobalt_log = True)
            self._sm_start_resource_epilogue_scripts()
            #TODO: from retrying release to resources release.

    def _sm_run_retry__progress(self, args):
        '''previous attempt to execute the task failed; attempt to run it again'''
        rc = self.__task_run()
        if rc == Job.__rc_success:
            self._sm_state = 'Running'
            self.task_running = True
            dbwriter.log_to_db(None, "running", "job_prog", JobProgMsg(self))
        elif rc != Job.__rc_retry:
            # if the task failed to run, then proceed with job termination by starting the resource prologue scripts
            self._sm_log_error("execution failure; initiating job cleanup and removal", cobalt_log = True)
            dbwriter.log_to_db(None, "failed", "job_prog", JobProgMsg(self))
            self._sm_start_resource_epilogue_scripts()
            

    def _sm_run_retry__kill(self, args):
        '''user delete requested while job was waiting to retry executing task'''
        self._sm_log_info("user delete with signal %s requested by user %s; initiating job cleanup and removal" % \
            (args['signal'], args['user']), cobalt_log = True)

        # set signal information so that the terminal state handler knows to write the delete record
        self.__signaled_info = Signal_Info(Signal_Info.Reason.delete, args['signal'], args['user'])

        # start the resource epilogue scripts
        self._sm_start_resource_epilogue_scripts()
        dbwriter.log_to_db(args['user'], "killing", "job_prog", JobProgMsg(self))

    def _sm_running__progress(self, args):
        '''
        periodically verify that the job has not exceeded its maximum execution time and determine if the task needs to be
        preempted
        '''
        sig_info = self._sm_check_job_timers()
        if sig_info != None:
            self.__signaling_info = sig_info
            self._sm_kill_task()
        elif self.preemptable:
            sig_info = self._sm_check_preempt_timers()
            if sig_info != None:
                self.__signaling_info = sig_info
                self._sm_preempt_task()
                

    def _sm_running__kill(self, args):
        '''user delete requested while job is executing a task'''
        self._sm_signaling_info_set_user_delete(args['signal'], args['user'])
        self._sm_kill_task()

    def _sm_running__task_end(self, args):
        '''task completed normally'''
        # finalize the task and obtain the exit status
        self._sm_log_info("task completed normally; finalizing task and obtaining exit code")
        rc = self.__task_finalize()
        
        if rc == Job.__rc_retry:
            self._sm_state = 'Finalize_Retry'
            return

        # start the resource epilogue scripts
        self._sm_log_info("task completed normally with an exit code of %s; initiating job cleanup and removal" % \
            (self.exit_status,), cobalt_log = True)
        self._sm_start_resource_epilogue_scripts()

    def _sm_kill_common__hold(self, args):
        '''attempt to add a hold to a preemptable job that is being killed'''
        if self.preemptable:
            self._sm_log_info("job is in the process of being killed; hold request ignored", cobalt_log = True)
        else:
            self._sm_log_info("non-preemptable job has already started; hold request ignored", cobalt_log = True)

    def _sm_kill_common__release(self, args):
        '''attempt to remove a hold from a preemptable job that is being killed'''
        if self.preemptable:
            self._sm_log_info("job is in the process of being killed; release request ignored", cobalt_log = True)
        else:
            self._sm_log_info("non-preemptable job has already started; release request ignored", cobalt_log = True)

    def _sm_kill_common__preempt(self, args):
        '''attempt to preempt a preemptable job that is being killed'''
        if self.preemptable:
            self._sm_log_info("job is in the process of being killed; preemption request ignored", cobalt_log = True)
        else:
            self._sm_log_warn("preemption requests may only be made for preemptable jobs", cobalt_log = True)
            try:
                user = args['user']
            except KeyError:
                user = self.user
            try:
                force = args['force']
            except KeyError:
                force = False
            raise JobPreemptionError("Only preemptable jobs may be preempted.", self.jobid, user, force)

    def _sm_kill_retry__progress(self, args):
        '''previous attempt to signal the task to terminate failed; attempt to signal again'''
        # note: signaling_info is still set and should not be set again
        self._sm_kill_task()

    def _sm_kill_retry__kill(self, args):
        '''
        process a user delete request on a job which already has an outstanding delete request.  only modify the existing request
        if the signal to be sent is a promotion of the one pending.
        '''
        if self.__signaling_info.reason == Signal_Info.Reason.time_limit:
            self._sm_log_info("job is already being terminated for exceeding a time limit; ignoring user delete request", \
                cobalt_log = True)
            return

        if self.__signaling_info.reason != Signal_Info.Reason.delete:
            self._sm_log_error("signal reason is expected to be %s but is %s" % \
                (Signal_Info.Reason.delete, self.__signaling_info.reason))
            return

        if self.__signaling_info.signal == args['signal']:
            self._sm_log_info("user delete request already pending with signal %s; ignoring user delete request" % \
               (args['signal'],), cobalt_log = True)
            return

        if self.__signaling_info.signal == Signal_Map.force_kill:
            self._sm_log_info("job is already being forced to terminate; ignoring user delete request", cobalt_log = True)
            return

        if self.__signaling_info.signal == Signal_Map.terminate and args['signal'] != Signal_Map.force_kill:
            self._sm_log_warn("signal demotion attempted; only %s may be specified once %s has been sent; ignoring request" % \
                (Signal_Map.force_kill, Signal_Map.terminate))
            return

        self._sm_signaling_info_set_user_delete(args['signal'], args['user'])
        self._sm_kill_task()

    def _sm_kill_retry__task_end(self, args):
        '''task completed/terminated while waiting to retry signaling the task'''
        # delete signal information since the signal was never sent
        del self.__signaling_info

        # finalize the task and obtain the exit status
        if has_private_attr(self, '__signaled_info'):
            self._sm_log_info("task terminated; finalizing task")
        else:
            self._sm_log_info("task completed normally; finalizing task and obtaining exit code")
        rc = self.__task_finalize()
        if rc == Job.__rc_retry:
            self._sm_state = 'Finalize_Retry'
            return

        # start the resource epilogue scripts
        self._sm_log_info("task completed normally with an exit code of %s; initiating job cleanup and removal" % \
            (self.exit_status,), cobalt_log = True)
        self._sm_start_resource_epilogue_scripts()

    def _sm_killing__progress(self, args):
        '''check if the signal timer; if it has expired, promote signal to a force kill and signal the task again'''
        if self.__signal_timer.has_expired:
            self._sm_log_info("job deletion timer has expired; forcibly terminating task")
            self.__signaling_info = self.__signaled_info
            self.__signaling_info.signal = Signal_Map.force_kill
            self._sm_kill_task()

    def _sm_killing__kill(self, args):
        '''
        process a user delete request on a job which is already being deleted.  only modify the existing request if the signal to
        be sent is a promotion of the one already sent.
        '''
        if self.__signaled_info.reason == Signal_Info.Reason.time_limit:
            self._sm_log_info("job is already being terminated for exceeding a time limit; ignoring user delete request", \
                cobalt_log = True)
            return

        if self.__signaled_info.reason != Signal_Info.Reason.delete:
            self._sm_log_error("signal reason is expected to be %s but is %s" % \
                (Signal_Info.Reason.delete, self.__signaled_info.reason))
            return

        if self.__signaled_info.signal == args['signal']:
            self._sm_log_info("user delete request already pending with signal %s; ignoring user delete request" % \
               (args['signal'],), cobalt_log = True)
            return

        if self.__signaled_info.signal == Signal_Map.force_kill:
            self._sm_log_info("job is already being forced to terminate; ignoring user delete request", cobalt_log = True)
            return

        if self.__signaled_info.signal == Signal_Map.terminate and args['signal'] != Signal_Map.force_kill:
            self._sm_log_warn("signal demotion attempted; only %s may be specified once %s has been sent; ignoring request" % \
                (Signal_Map.force_kill, Signal_Map.terminate))
            return

        self._sm_signaling_info_set_user_delete(args['signal'], args['user'])
        self._sm_kill_task()

    def _sm_killing__task_end(self, args):
        '''task terminated (presumably from signal)'''
        self.__signal_timer.stop()

        # finalize the task and obtain the exit status
        self._sm_log_info("task terminated; finalizing task")
        rc = self.__task_finalize()
        if rc == Job.__rc_retry:
            self._sm_state = 'Finalize_Retry'
            return

        # start the resource epilogue scripts
        self._sm_log_info("task terminated; initiating resource cleanup")
        self._sm_start_resource_epilogue_scripts()

    def _sm_preempt_retry__progress(self, args):
        '''previous attempt to signal the task failed; attempt to signal again'''
        self._sm_preempt_task()

    def _sm_preempt_retry__kill(self, args):
        '''
        process a user delete request on a job which is being preempted.  only modify the existing signal if the signal to be
        sent is a promotion of the one pending.
        '''
        if self.__signaling_info.signal == Signal_Map.terminate and args['signal'] != Signal_Map.force_kill:
            self._sm_log_warn(("job is already being preempted with %s; only %s may be specified once %s has been sent; " + \
                "switching to job deletion") % (Signal_Map.terminate, Signal_Map.force_kill, Signal_Map.terminate))
            sig = Signal_Map.terminate
        else:
            sig = args['signal']
        self._sm_signaling_info_set_user_delete(sig, args['user'])
        self._sm_kill_task()

    def _sm_preempt_retry__task_end(self, args):
        '''task completed/terminated while waiting to retry signaling the task'''
        # delete signal information since the signal was never sent
        del self.__signaling_info

        # finalize the task and obtain the exit status
        if has_private_attr(self, '__signaled_info'):
            self._sm_log_info("task terminated; finalizing task")
            new_epilogue_state = 'Preempt_Epilogue'
        else:
            self._sm_log_info("task completed normally; finalizing task and obtaining exit code")
            new_epilogue_state = 'Resource_Epilogue'
        rc = self.__task_finalize()
        if rc == Job.__rc_retry:
            if has_private_attr(self, '__signaled_info'):
                self._sm_state = 'Preempt_Finalize_Retry'
            else:
                # if the task terminated before the signal was ever sent, then treate this as a normal end-of-job not a preemption
                self._sm_state = 'Finalize_Retry'
            return

        # start the resource epilogue scripts
        self._sm_log_info("task terminated; initiating resource cleanup")
        self._sm_start_resource_epilogue_scripts(new_epilogue_state)

    def _sm_preempting__progress(self, args):
        '''check if the signal timer; if it has expired, promote signal to a force kill and signal the task again'''
        if self.__signal_timer.has_expired:
            self.__signaling_info = self.__signaled_info
            if self.__signaled_info.signal == Signal_Map.terminate:
                self._sm_log_info("job preemption timer has expired; forcibly terminating task")
                self.__signaling_info.signal = Signal_Map.force_kill
            else:
                self._sm_log_info("job preemption timer has expired; signaling the task to terminate")
                self.__signaling_info.signal = Signal_Map.terminate
            self._sm_preempt_task()

    def _sm_preempting__kill(self, args):
        '''
        process a user delete request on a job which is already being preempted.  only modify the existing signal if the signal
        to be sent is a promotion of the one pending.
        '''
        if self.__signaled_info.signal == args['signal']:
            self._sm_log_info("job is already being preempted with %s; switching to job deletion" % (args['signal'],), \
                cobalt_log = True)
            self._sm_state = 'Killing'
            return

        if self.__signaled_info.signal == Signal_Map.force_kill:
            self._sm_log_info("job is already being preempted and forced to terminate; switching to job deletion",
                cobalt_log = True)
            self._sm_state = 'Killing'
            return

        if self.__signaled_info.signal == Signal_Map.terminate and args['signal'] != Signal_Map.force_kill:
            self._sm_log_warn(("job is already being preempted with %s; only %s may be specified once %s has been sent; " + \
                "switching to job deletion") % (Signal_Map.terminate, Signal_Map.force_kill, Signal_Map.terminate))
            self._sm_state = 'Killing'
            return

        self._sm_signaling_info_set_user_delete(args['signal'], args['user'])
        self._sm_kill_task()

    def _sm_preempting__task_end(self, args):
        '''task preemption completed'''
        # finalize the task and obtain the exit status
        self._sm_log_info("task preemption completed; finalizing task")
        rc = self.__task_finalize()
        if rc == Job.__rc_retry:
            self._sm_state = 'Preempt_Finalize_Retry'
            return

        # start the resource epilogue scripts
        self._sm_log_info("task terminated; initiating resource cleanup")
        self._sm_start_resource_epilogue_scripts('Preempt_Epilogue')

    def _sm_preempt_finalize_retry__progress(self, args):
        '''previous attempt to finalize the task and extract the exit status failed; make another attempt'''
        # make another attempt to finalize the task
        self._sm_log_info("previous attempt to finalize the task failed; trying again")
        rc = self.__task_finalize()
        if rc == Job.__rc_retry:
            return

        # start the resource epilogue scripts
        self._sm_log_info("task terminated; initiating resource cleanup")
        self._sm_start_resource_epilogue_scripts('Preempt_Epilogue')

    def _sm_preempt_epilogue__progress(self, args):
        # wait for the resource epilogue scripts to complete, and report any errors
        if not self._sm_scripts_are_finished("resource postscript"):
            return

        # if a user delete is pending, then start job cleanup so that it may terminate
        if has_private_attr(self, '__signaling_info')  and self.__signaling_info.pending:
            self.__signaled_info = self.__signaling_info
            self.__signaled_info.pending = False
            del self.__signaling_info
            self._sm_log_info("pending user delete; initiating job cleanup and removal", cobalt_log = True)
            self._sm_start_job_epilogue_scripts()
            return
            
        # stop the execution timer, clear the location where the job is being run, and output accounting log entry
        self.__timers['user'].stop()
        self.__max_job_timer.stop()
        self.location = None
        if self.__max_job_timer.has_expired:
            # if the job execution time has exceeded the wallclock time, then proceed to cleanup and remove the job
            self._sm_log_info("maximum execution time exceeded; initiating job cleanup and removal", cobalt_log = True)
            accounting_logger.info(accounting.abort(self.jobid))
            self._sm_start_job_epilogue_scripts()
            return

        # write job preemption information to CQM and accounting logs
        if self.project:
            logger.info("Job %s/%s/%s/Q:%s: Preempted job" % (self.jobid, self.user, self.project, self.queue))
            self.acctlog.LogMessage("Job %s/%s/%s/Q:%s: Preempted job" % (self.jobid, self.user, self.project, self.queue))
        else:
            logger.info("Job %s/%s/Q:%s: Preempted job" % (self.jobid, self.user, self.queue))
            self.acctlog.LogMessage("Job %s/%s/Q:%s: Preempted job" % (self.jobid, self.user, self.queue))

        accounting_logger.info(accounting.rerun(self.jobid))

        self._sm_log_info("job successfully preempted", cobalt_log = True)
        self.__preempts += 1

        # start the queue timers
        self.__timers['queue'].start()
        self.__timers['current_queue'].start()

        # reset the job's score to 0 after preempting it
        self.score = 0.0
        
        # if a pending hold exists, then change to the preempted hold state; otherwise change to the preempted state
        if self.admin_hold or self.user_hold:
            if not self.__timers.has_key('hold'):
                self.__timers['hold'] = Timer()
            self.__timers['hold'].start()
            self._sm_state = 'Preempted_Hold'
        else:
            self._sm_state = 'Preempted'

    def _sm_preempted__run(self, args):
        # stop queue timers
        self.__timers['queue'].stop()
        self.__timers['current_queue'].stop()

        # start job and resource timers
        self.__timers['user'].start()
        self.__max_job_timer.start()
        if self.preemptable:
            self.__mintasktimer = Timer(max((self.mintasktime - self.maxcptime) * 60, 0))
            self.__mintasktimer.start()
            if self.maxtasktime > 0:
                self.__maxtasktimer = Timer(max((self.maxtasktime - self.maxcptime) * 60, 0))
            else:
                self.__maxtasktimer = Timer()
            self.__maxtasktimer.start()

        # set the list of resources being used
        self.location = args['nodelist']
        self.__locations.append(self.location)

        # write job restart and project information to CQM and accounting logs
        if self.reservation:
            logger.info('R;%s;%s;%s' % (self.jobid, self.queue, self.user))
            self.acctlog.LogMessage('R;%s;%s;%s' % (self.jobid, self.queue, self.user))
        else:
            logger.info('S;%s;%s;%s;%s;%s;%s;%s' % (self.jobid, self.user, self.jobname, self.nodes, self.procs, self.mode, \
                self.walltime))
            self.acctlog.LogMessage('S;%s;%s;%s;%s;%s;%s;%s' % (self.jobid, self.user, self.jobname, self.nodes, self.procs, \
                self.mode, self.walltime))
        if self.project:
            logger.info("Job %s/%s/%s/Q:%s: Running job on %s" % (self.jobid, self.user, self.project, self.queue, \
                ":".join(self.location)))
            self.acctlog.LogMessage("Job %s/%s/%s/Q:%s: Running job on %s" % (self.jobid, self.user, self.project, self.queue, \
                ":".join(self.location)))
        else:
            logger.info("Job %s/%s/Q:%s: Running job on %s" % (self.jobid, self.user, self.queue, ":".join(self.location)))
            self.acctlog.LogMessage("Job %s/%s/Q:%s: Running job on %s" % (self.jobid, self.user, self.queue, \
                ":".join(self.location)))

        optional = {}
        if self.project:
            optional['account'] = self.project
        # group and session are unknown
        accounting_logger.info(accounting.start(self.jobid, self.user,
            "unknown", self.jobname, self.queue,
            self.outputdir, self.command, self.args, self.mode,
            self.ctime, self.qtime, self.etime, self.start, self.exec_host,
            {'ncpus':self.procs, 'nodect':self.nodes,
             'walltime':str_elapsed_time(self.walltime * 60)},
            "unknown", **optional))

        # start resource prologue scripts
        resource_scripts = get_cqm_config('resource_prescripts', "").split(':')
        self._sm_scripts_thread = RunScriptsThread(resource_scripts, self, self.fields)
        self._sm_scripts_thread.start()

        self._sm_state = 'Prologue'
        dbwriter.log_to_db(None, "starting", "job_prog", JobProgMsg(self))

    def _sm_preempted__hold(self, args):
        '''place a hold on a job in the preempted state'''
        self._sm_common_queued__hold('Preempted_Hold', args)

    def _sm_preempted__release(self, args):
        '''handle attempt to erroneously release a job in the preempted state'''
        self._sm_common_queued__release(args)

    def _sm_preempted__kill(self, args):
        '''user delete requested while job was preempted'''
        self._sm_log_info("user delete with signal %s requested by user %s; initiating job cleanup and removal" % \
            (args['signal'], args['user']), cobalt_log = True)

        # set signal information so that the terminal state handler knows to write the delete record
        self.__signaled_info = Signal_Info(Signal_Info.Reason.delete, args['signal'], args['user'])

        # start the job epilogue scripts
        self._sm_start_job_epilogue_scripts()

    def _sm_preempted_hold__hold(self, args):
        '''place another hold on a job that is already in the preempted hold state'''
        self._sm_common_hold__hold(args)

    def _sm_preempted_hold__release(self, args):
        '''release a hold previous placed on a job'''
        self._sm_common_hold__release('Preempted', args)

    def _sm_preempted_hold__kill(self, args):
        '''user delete requested while job was preempted and held'''
        self._sm_log_info("user delete with signal %s requested by user %s; initiating job cleanup and removal" % \
            (args['signal'], args['user']), cobalt_log = True)

        # set signal information so that the terminal state handler knows to write the delete record
        self.__signaled_info = Signal_Info(Signal_Info.Reason.delete, args['signal'], args['user'])

        # start the job epilogue scripts
        self._sm_start_job_epilogue_scripts()

    def _sm_exit_common__hold(self, args):
        '''attempt to add a hold to a job that is exiting'''
        if self.preemptable:
            self._sm_log_info("job is in the process of exiting; hold request ignored", cobalt_log = True)
        else:
            self._sm_log_info("non-preemptable job has already started; hold request ignored", cobalt_log = True)

    def _sm_exit_common__release(self, args):
        '''attempt to release a hold to a job that is exiting'''
        if self.preemptable:
            self._sm_log_info("job is in the process of exiting; release request ignored", cobalt_log = True)
        else:
            self._sm_log_info("non-preemptable job has already started; release request ignored", cobalt_log = True)

    def _sm_exit_common__preempt(self, args):
        '''attempt to preempt a job that is exiting'''
        if self.preemptable:
            self._sm_log_info("job is in the process of exiting; preemption request ignored", cobalt_log = True)
        else:
            self._sm_log_warn("preemption requests may only be made for preemptable jobs", cobalt_log = True)
            try:
                user = args['user']
            except KeyError:
                user = self.user
            try:
                force = args['force']
            except KeyError:
                force = False
            raise JobPreemptionError("Only preemptable jobs may be preempted.", self.jobid, user, force)

    def _sm_exit_common__kill(self, args):
        '''attempt to perform a user delete on a job that is exiting'''
        self._sm_log_info("job is in the process of exiting; user delete request ignored", cobalt_log = True)

    def _sm_finalize_retry__progress(self, args):
        '''previous attempt to finalize the task and extract the exit status failed; make another attempt'''
        # make another attempt to finalize the task and obtain the exit status
        self._sm_log_info("previous attempt to finalize the task and obtain exit code failed; trying again")
        rc = self.__task_finalize()
        if rc == Job.__rc_retry:
            return

        # start the resource epilogue scripts
        self._sm_log_info("task completed normally with an exit code of %s; initiating job cleanup and removal" % \
            (self.exit_status,), cobalt_log = True)
        self._sm_start_resource_epilogue_scripts()

    def _sm_resource_epilogue__progress(self, args):
        '''wait for resource epilogue scripts to complete.  once they have completed, start the job epilogue scripts.'''
        # wait for the resource epilogue scripts to complete, and report any errors
        if not self._sm_scripts_are_finished("resource postscript"):
            return

        # start job epilogue scripts
        self._sm_start_job_epilogue_scripts()
    
    def _sm_job_epilogue__progress(self, args):
        '''wait for job epilogue scripts to complete.  once they have completed, write out end-of-job accounting logs'''
        # wait for the job epilogue scripts to complete, and report any errors
        if not self._sm_scripts_are_finished("job postscript"):
            return

        # stop the execution timer and get the stats; NOTE: the execution timer may not be running if the job was preempted
        if self.__timers['user'].is_active:
            self.__timers['user'].stop()
        stats = self.__get_stats()

        # notify the user that the job has completed; a separate thread is used to send the email so that cqm does not block
        # waiting for the smtp server to respond
        if self.notify:
            mailserver = get_cqm_config('mailserver', None)
            if mailserver == None:
                mserver = 'localhost'
            else:
                mserver = mailserver
            subj = 'Cobalt: Job %s/%s finished - %s/%s %s' % (self.jobid, self.user, self.queue, self.location[0], stats)
            mmsg = ("Job %s/%s, in the '%s' queue, finished at %s\nJobName: %s\nCWD: %s\nCommand: %s\nArgs: %s\n" + \
                    "Project: %s\nWallTime: %s\nSubmitTime: %s\nStats: %s\nExit code: %s\nResources used: %s") % \
                    (self.jobid, self.user, self.queue, time.strftime('%c', time.localtime()), self.jobname, self.cwd,
                     self.command, self.args, self.project, str_elapsed_time(self.walltime), time.ctime(self.submittime),
                     stats, self.exit_status, ",".join([":".join(l) for l in self.__locations]))
            toaddr = []
            if self.adminemail:
                toaddr = toaddr + self.adminemail.split(':')
            if self.notify:
                toaddr = toaddr + self.notify.split(':')
            thread.start_new_thread(Cobalt.Util.sendemail, (toaddr, subj, mmsg), {'smtpserver':mserver})

        # write end of job information to CQM and accounting logs
        used_time = 0
        for index in xrange(len(self.__locations)):
            used_time += int(self.__timers['user'].elapsed_times[index]) * len(self.__locations[index])
        logger.info('E;%s;%s;%s' % (self.jobid, self.user, str(used_time)))
        self.acctlog.LogMessage('E;%s;%s;%s' % (self.jobid, self.user, str(used_time)))
        self.endtime = str(time.time())

        optional = {}
        if self.project:
            optional['account'] = self.project
        if self.exit_status != None:
            exit_status = self.exit_status
        else:
            exit_status = "unknown"
            
        optional['total_etime'] = self.total_etime
        optional['priority_core_hours'] = self.priority_core_hours
        # group and session are unknown
        accounting_logger.info(accounting.end(self.jobid, self.user,
            "unknown", self.jobname, self.queue,
            self.outputdir, self.command, self.args, self.mode,
            self.ctime, self.qtime, self.etime, self.start, self.exec_host,
            {'ncpus':self.procs, 'nodect':self.nodes,
             'walltime':str_elapsed_time(self.walltime * 60)},
            "unknown", self.end, exit_status,
            {'location':",".join([":".join(l) for l in self.__locations]),
             'nodect':",".join([str(n) for n in self.__resource_nodects]),
             'walltime':",".join([str_elapsed_time(t) for t in self.__timers['user'].elapsed_times])},
            **optional))
        
        logger.info("Job %s/%s on %s nodes done. %s" % (self.jobid, self.user, self.nodes, stats))
        self.acctlog.LogMessage("Job %s/%s on %s nodes done. %s exit:%s" % \
            (self.jobid, self.user, self.nodes, stats, str(self.exit_status)))

        self._sm_state = 'Terminal'

    # def _sm_terminal(self, args):
    #     try:
    #         reason = self.__signaled_info.reason
    #     except AttributeError:
    #         return
    #     else:
    #         if reason == Signal_Info.Reason.delete:
    #             accounting_logger.info(accounting.delete(self.jobid,
    #                 self.__signaled_info.user))
    #             logger.info('D;%s;%s' % (self.jobid, self.user))
    #             self.acctlog.LogMessage('D;%s;%s' % (self.jobid, self.user))

    def _sm_get_state(self):
        return StateMachine._state.__get__(self)

    def _sm_set_state(self, state):
        self._sm_log_info("transitioning to the '%s' state" % (state,))
        StateMachine._state.__set__(self, state)

    _sm_state = property(_sm_get_state, _sm_set_state)
    sm_state = property(_sm_get_state, _sm_set_state)

    def _sm_get_event(self):
        return StateMachine._event.__get__(self)

    _sm_event = property(_sm_get_event)

    def __get_queue(self):
        return self.__queue

    def __set_queue(self, queue):
        logger.info('Q;%s;%s;%s' % (self.jobid, self.user, queue))
        self.acctlog.LogMessage('Q;%s;%s;%s' % (self.jobid, self.user, queue))
        accounting_logger.info(accounting.queue(self.jobid, queue))
        self.__timers['current_queue'] = Timer()
        self.__timers['current_queue'].start()
        self.__queue = queue

    queue = property(__get_queue, __set_queue)

    def __get_walltime(self):
        return self.__walltime

    def __set_walltime(self, walltime):
        walltime = int(float(walltime))
        if self._sm_state == 'Running':
            remaining_time = walltime - int(self.__timers['user'].elapsed_time) / 60
            if remaining_time > 0:
                ComponentProxy("system").reserve_resources_until(self.location, time.time() + remaining_time * 60, self.jobid)
        self.__walltime = int(float(walltime))
        try:
            self.__max_job_timer.max_time = walltime * 60
        except AttributeError:
            pass
        self._sm_log_info("walltime adjusted to %d minutes" % (self.__walltime,))

    walltime = property(__get_walltime, __set_walltime)

    def __get_admin_hold(self):
        return self.__admin_hold

    def __set_admin_hold(self, hold_flag):
        if hold_flag:
            self.trigger_event('Hold', {'type' : 'admin'})
        else:
            self.trigger_event('Release', {'type' : 'admin'})

    admin_hold = property(__get_admin_hold, __set_admin_hold)

    def __get_user_hold(self):
        return self.__user_hold

    def __set_user_hold(self, hold_flag):
        if hold_flag:
            self.trigger_event('Hold', {'type' : 'user'})
        else:
            self.trigger_event('Release', {'type' : 'user'})

    user_hold = property(__get_user_hold, __set_user_hold)

<<<<<<< HEAD
    def __has_dep_hold(self):
        return self.all_dependencies and not set(self.all_dependencies).issubset(set(self.satisfied_dependencies))
=======
    def __has_dep_hold(self):    
        current_dep_hold = self.all_dependencies and not set(self.all_dependencies).issubset(set(self.satisfied_dependencies))
        if self.initializing:
            return current_dep_hold
        if ((not self.prev_dep_hold) and current_dep_hold and (not self.called_has_dep_hold_once)):
            self.called_has_dep_hold_once = True
            dbwriter.log_to_db(None, "dep_hold", "job_prog", JobProgMsg(self))
        self.called_has_dep_hold_once = False
        self.prev_dep_hold = current_dep_hold
        return current_dep_hold
>>>>>>> b7fec737

    has_dep_hold = property(__has_dep_hold)

    def __get_job_state(self):
        if self._sm_state in ('Ready', 'Preempted'):
            if self.has_dep_hold:
                if self.dep_fail:
                    return "dep_fail"
                else:
                    return "dep_hold"
            if self.max_running:
                return "maxrun_hold"
        if self._sm_state == 'Ready':
            return "queued"
        if self._sm_state in ['Hold', 'Preempted_Hold']:
            if self.user_hold:
                return "user_hold"
            else:
                return "admin_hold"
        if self._sm_state in ['Prologue', 'Run_Retry']:
            return "starting"
        if self._sm_state == 'Running':
            return "running"
        if self._sm_state in ['Kill_Retry', 'Killing']:
            return "killing"
        if self._sm_state in ['Preempt_Retry', 'Preempting', 'Preempt_Finalize_Retry', 'Preempt_Epilogue']:
            return 'preempting'
        if self._sm_state == 'Preempted':
            return 'preempted'
        if self._sm_state in ['Release_Resources_Retry', 'Finalize_Retry', 'Resource_Epilogue', 'Job_Epilogue']:
            return "exiting"
        if self._sm_state == 'Terminal':
            return "done"
        raise DataStateError, "unknown state: %s" % (self._sm_state,)

    state = property(__get_job_state)
    
    def __get_short_job_state(self):
        if self._sm_state in ('Ready', 'Preempted') and (self.has_dep_hold or self.max_running):
            return "H"
        if self._sm_state == 'Ready':
            return "Q"
        if self._sm_state in ['Hold', 'Preempted_Hold']:
            return "H"
        if self._sm_state in ['Prologue', 'Run_Retry', 'Running']:
            return "R"
        if self._sm_state in ['Kill_Retry', 'Killing']:
            return "K"
        if self._sm_state in ['Preempt_Retry', 'Preempting', 'Preempt_Finalize_Retry', 'Preempt_Epilogue', 'Preempted']:
            return 'P'
        if self._sm_state in ['Release_Resources_Retry', 'Finalize_Retry', 'Resource_Epilogue', 'Job_Epilogue', 'Terminal']:
            return 'E'
        raise DataStateError, "unknown state: %s" % (self._sm_state,)

    short_state = property(__get_short_job_state)

    def __is_runnable(self):
        '''returns true if the job is runnable'''
        if self._sm_state in ('Ready', 'Preempted'):
            if self.has_dep_hold or self.max_running:
                return False
            return True
        else:
            return False

    is_runnable = property(__is_runnable)

    def __has_resources(self):
        '''
        returns true if the job has resources assigned to it.  the running of resource epilogue scripts is included in the set of
        state considered as active since they may be responsible for cleaning up and releasing the resources.  the running of the
        job epilogue scripts is not included since the resources should have been released no later than by the time the resource
        epilogue scripts complete.  the running of the job prologue scripts are included since resources would have been
        allocated and assigned to the job prior to the 'Run' event being triggered in the 'Ready' state, which is what initiates
        the running of the job scripts.
        '''
        return self._sm_state not in ('Ready', 'Hold', 'Preempted', 'Preempted_Hold', 'Job_Epilogue', 'Terminal')

    has_resources = property(__has_resources)

    def __is_active(self):
        '''returns true if the job is not queued or held, and has not completed'''
        return self._sm_state not in ('Ready', 'Hold', 'Preempted', 'Preempted_Hold', 'Terminal')

    is_active = property(__is_active)

    def __has_completed(self):
        '''returns true if the job has completed, whether successfully or not'''
        return self._sm_state == 'Terminal'

    has_completed = property(__has_completed)

    def __get_dependencies(self):
        ret = ""
        for dep in self.all_dependencies:
            ret += dep
            if dep in self.satisfied_dependencies:
                ret += "*"
            ret += ", "
        
        ret = ret[:-2]    
        return ret

    dependencies = property(__get_dependencies)

    def __get_preempts(self):
        return self.__preempts

    preempts = property(__get_preempts)

    # def __get_eligible_run_time(self):
    #     '''Return the time the job was first eligible to run'''
    #     # if self.__preempts > 0 or not self.__timers.has_key('hold'):
    #     try:
    #         return self.__timers['hold'].stop_times[-1] # job became eligible at end of last hold
    #     except KeyError:
    #         return self.__timers['queue'].start_times[0] # job has always been eligible to run
    # 
    # etime = property(__get_eligible_run_time)

    def __get_stats(self):
        '''Get job execution statistics from timers'''
        result = ''
        for (name, timer) in self.__timers.iteritems():
            try:
                result += "%s:%.02fs " % (name, timer.elapsed_time)
            except Exception, mmsg:
                logger.error("timer: %s wasn't started: %s" % (name, mmsg))
        return result

    def __write_cobalt_log(self, message):
        if self.cobalt_log_file:
            try:
                uid = pwd.getpwnam(self.user)[2]
            except KeyError:
                logger.error("Job %s/%s: user name is not valid; skipping output to cobaltlog file", self.jobid, self.user)
                return
            except:
                logger.exception("Job %s/%s: obtaining the user id failed", self.jobid, self.user)
                return
            
            try:
                file_uid = os.stat(self.cobalt_log_file).st_uid
                if file_uid != uid:
                    logger.error("Job %s/%s: user does not own cobaltlog file %s", self.jobid, self.user, self.cobalt_log_file)
                    return
            except OSError, e:
                logger.error("Job %s/%s: stat of cobaltlog file %s failed: %s", self.jobid, self.user, self.cobalt_log_file,
                    e.strerror)
                return
            except:
                logger.exception("Job %s/%s: stat of cobaltlog file %s failed", self.jobid, self.user, self.cobalt_log_file)
                return
        
            try:    
                cobalt_log_file = open(self.cobalt_log_file, "a")
                print >> cobalt_log_file, message
                cobalt_log_file.close()
            except IOError, e:
                logger.error("Job %s/%s: unable to write to cobaltlog file %s: %s", self.jobid, self.user, self.cobalt_log_file, 
                    e.strerror)
                return
            except:
                logger.exception("Job %s/%s: unable to write to cobaltlog file %s", self.jobid, self.user, self.cobalt_log_file)
                return

    def progress(self):
        '''Run next job step'''
        try:
            self.trigger_event('Progress')
        except:
            self._sm_log_exception(None, "an exception occurred during a progress event")

    def run(self, nodelist, user = None):
        try:
            self.trigger_event("Run", {'nodelist' : nodelist})
        except StateMachineIllegalEventError:
            raise JobRunError("Jobs in the '%s' state may not be started." % (self.state,), self.jobid,
                self.state, self._sm_state)
        except:
            self._sm_log_exception(None, "an unexpected exception occurred while attempting to start the task")
            raise JobRunError("An unexpected exception occurred while attempting to start the job.  See log for details.", 
                self.jobid, self.state, self._sm_state)

    def preempt(self, user = None, force = False):
        '''process a preemption request for a job'''
        args = {}
        if user is not None:
            args['user'] = user
        if force:
            args['force'] = True
        try:
            self.trigger_event('Preempt', args)
            if user:
                dbwriter.log_to_db(user, "preempted", "job_prog", JobProgMsg(self))
        except JobPreemptionError:
            raise
        except StateMachineIllegalEventError:
            raise JobPreemptionError("Jobs in the '%s' state may not be preempted." % (self.state,), self.jobid, user, force)
        except:
            self._sm_log_exception(None, "an unexpected exception occurred while attempting to preempt the task")
            raise JobPreemptionError("An unexpected exception occurred while attempting to preempt the job.  See log for details.",
                self.jobid, user, force)

    def kill(self, user = None, signame = Signal_Map.terminate, force = False):
        '''process a user delete request for a job'''
        if user is None:
            user = self.user

        # write job delete information to CQM and accounting logs
        accounting_logger.info(accounting.delete(self.jobid, user))
        logger.info('D;%s;%s' % (self.jobid, self.user))
        self.acctlog.LogMessage('D;%s;%s' % (self.jobid, self.user))

        if not force:
            try:
                dbwriter.log_to_db(user, "killing", "job_prog", JobProgMsg(self)) 
                self.trigger_event('Kill', {'user' : user, 'signal' : signame})
                
            except:
                self._sm_log_exception(None, "an unexpected exception occurred while attempting to kill the task")
                raise JobDeleteError("An unexpected exception occurred while attempting to delete the job.  See log for details.",
                    self.jobid, user, force, self.state, self._sm_state)
        else:
            dbwriter.log_to_db(user, "killing", "job_prog", JobProgMsg(self))
            self._sm_log_info(("forced delete requested by user '%s'; initiating job termination and removal of job " + \
                "from the queue") % (user,), cobalt_log = True)
            self.__signaling_info = Signal_Info(Signal_Info.Reason.delete, signame, user)
            try:
                if self.taskid != None:
                    self.__task_signal(retry = False)
            except:
                self._sm_log_exception(None, "an exception occurred while attempting to forcibly kill the task")
                raise JobDeleteError(("An error occurred while forcibly killing the job.  The job has been removed from " + \
                    "the queue; however, resouces may not have been released.  Manual clean up may be required."),
                    self.jobid, user, force, self.state, self._sm_state)
            finally:
                # if the job is running or has run at some point, then collect and output end of job information
                if self._sm_state not in ('Ready', 'Hold'):
                    # stop the execution timer and get the stats
                    if self.__timers['user'].is_active:
                        self.__timers['user'].stop()
                    stats = self.__get_stats()
                    
                    # write end of job information to CQM and accounting logs
                    used_time = 0
                    for index in xrange(len(self.__locations)):
                        used_time += int(self.__timers['user'].elapsed_times[index]) * len(self.__locations[index])
                    logger.info('E;%s;%s;%s' % (self.jobid, self.user, str(used_time)))
                    self.acctlog.LogMessage('E;%s;%s;%s' % (self.jobid, self.user, str(used_time)))
                    self.endtime = str(time.time())
                    
                    optional = {}
                    if self.project:
                        optional['account'] = self.project
                    # group, session and exit_status are unknown
                    accounting_logger.info(accounting.end(self.jobid, self.user,
                        "unknown", self.jobname, self.queue,
                        self.outputdir, self.command, self.args, self.mode,
                        self.ctime, self.qtime, self.etime, self.start, self.exec_host,
                        {'ncpus':self.procs, 'nodect':self.nodes,
                         'walltime':str_elapsed_time(self.walltime * 60)},
                         "unknown", self.end, "unknown",
                        {'location':",".join([":".join(l) for l in self.__locations]),
                         'nodect':",".join([str(n) for n in self.__resource_nodects]),
                         'walltime':",".join([str_elapsed_time(t) for t in self.__timers['user'].elapsed_times])},
                        **optional))
                    
                    logger.info("Job %s/%s on %s nodes forcibly terminated by user %s. %s" % \
                        (self.jobid, self.user, self.nodes, user, stats))
                    self.acctlog.LogMessage("Job %s/%s on %s nodes forcibly terminated by user %s. %s" % \
                        (self.jobid, self.user, self.nodes, user, stats))
            

    def task_end(self):
        '''handle the completion of a task'''
        self.task_running = False
        self.trigger_event('Task_End')


class JobList(DataList):
    item_cls = Job
    
    def __init__(self, q):
        self.queue = q
        self.id_gen = cqm_id_gen
    
    def q_add (self, specs, callback = None, cargs = {}):
        for spec in specs:
            if "jobid" not in spec or spec['jobid'] == "*":
                spec['jobid'] = self.id_gen.next()
        jobs_added = DataList.q_add(self, specs, callback, cargs)
        if jobs_added:
            user = spec.get('user', None)
            for job in jobs_added:
                user = spec.get('user', None)
                
        return jobs_added
    

class Restriction (Data):
    
    '''Restriction object'''
    
    fields = Data.fields + ["name", "type", "value"]

    __checks__ = {'maxtime':'maxwalltime', 'users':'usercheck',
                  'maxrunning':'maxuserjobs', 'mintime':'minwalltime',
                  'maxqueued':'maxqueuedjobs', 'maxusernodes':'maxusernodes',
                  'totalnodes':'maxtotalnodes'}

    def __init__(self, spec, queue=None):
        '''info could be like
        {tag:restriction, jparam:walltime, qparam:maxusertime,
        value:x, operator:op}
        how about {tag:restriction, name:name, value:x}
        myqueue is a reference to the queue that this restriction is associated
        with
        '''
        Data.__init__(self, spec)
        self.name = spec.get("name")
        if self.name in ['maxrunning', 'maxusernodes', 'totalnodes']:
            self.type = 'run'
        else:
            self.type = spec.get("type", "queue")
        self.value = spec.get("value")
        self.queue = queue
        logger.debug('created restriction %s with type %s' % (self.name, self.type))

    def maxwalltime(self, job, _=None):
        '''checks walltime of job against maxtime of queue'''
        if float(job['walltime']) <= float(self.value):
            return (True, "")
        else:
            return (False, "Walltime greater than the '%s' queue max walltime of %s" % (job['queue'], "%02d:%02d:00" % \
                (divmod(int(self.value), 60))))

    def minwalltime(self, job, _=None):
        '''limits minimum walltime for job'''
        if float(job['walltime']) >= float(self.value):
            return (True, "")
        else:
            return (False, "Walltime less than the '%s' queue min walltime of %s" % (job['queue'], "%02d:%02d:00" % \
                (divmod(int(self.value), 60))))

    def usercheck(self, job, _=None):
        '''checks if job owner is in approved user list'''
        #qusers = self.queue.users.split(':')
        qusers = self.value.split(':')
        if '*' in qusers or job['user'] in qusers:
            return (True, "")
        else:
            return (False, "You are not allowed to submit to the '%s' queue" % self.queue.name)

    def maxuserjobs(self, job, queuestate=None):
        '''limits how many jobs each user can run by checking queue state
        with potential job added'''
        userjobs = [j for j in queuestate if j.user == job.user and j.has_resources and j.queue == job['queue']]
        if len(userjobs) >= int(self.value):
            return (False, "Maxuserjobs limit reached")
        else:
            return (True, "")

    def maxqueuedjobs(self, job, _=None):
        '''limits how many jobs a user can have in the queue at a time'''
        userjobs = [j for j in self.queue.jobs if j.user == job['user']]
        if len(userjobs) >= int(self.value):
            return (False, "The limit of %s jobs per user in the '%s' queue has been reached" % (self.value, job['queue']))
        else:
            return (True, "")

    def maxusernodes(self, job, queuestate=None):
        '''limits how many nodes a single user can have running'''
        usernodes = 0
        for j in [qs for qs in queuestate if qs.user == job['user']
                  and qs.state == 'running'
                  and qs.queue == job.queue]:
            usernodes = usernodes + int(j.nodes)
        if usernodes + int(job['nodes']) > int(self.value):
            return (False, "Job exceeds MaxUserNodes limit")
        else:
            return (True, "")

    def maxtotalnodes(self, job, queuestate=None):
        '''limits how many total nodes can be used by jobs running in
        this queue'''
        totalnodes = 0
        for j in [qs for qs in queuestate if qs.state == 'running'
                  and qs.queue == job['queue']]:
            totalnodes = totalnodes + int(j.nodes)
        if totalnodes + int(job['nodes']) > int(self.value):
            return (False, "Job exceeds MaxTotalNodes limit")
        else:
            return (True, "")

    def CanAccept(self, job, queuestate=None):
        '''Checks if this object will allow the job'''
        logger.debug('checking restriction %s' % self.name)
        func = getattr(self, self.__checks__[self.name])
        return func(job, queuestate)


class RestrictionDict(DataDict):
    item_cls = Restriction
    key = "name"


def dexpr(daystr):
    if '-' in daystr:
        dmin, dmax = map(int, daystr.split('-', 1))
        return dmin <= time.localtime()[6] <= dmax
    else:
        return int(daystr) == time.localtime()[6]

def hexpr(hstr):
    if '-' in hstr:
        hmin, hmax = map(int, hstr.split('-', 1))
        return hmin <= time.localtime()[3] <= hmax
    else:
        return int(hstr) == time.localtime()[3]

def cronmatch(pattern):
    '''match cron setting with current TOD'''
    # cron format is d-d,d:h-h
    (day, hour) = pattern.split(':', 1)
    if True in \
       [dexpr(dstr) for dstr in day.split(',')] and \
       True in \
       [hexpr(hstr) for hstr in hour.split(',')]:
        return True
    else:
        return False


class Queue (Data):
    '''queue object, subs JobSet and Data, which gives us:
       self is a Queue object (with restrictions and stuff)
       self.data is a list of Job objects'''
    
    fields = Data.fields + ["cron", "name", "state", "adminemail", "policy", "maxuserjobs",] + Restriction.__checks__.keys()
    explicit = Restriction.__checks__.keys()

    def __init__(self, spec):
        Data.__init__(self, spec)
        self.cron = spec.get("cron")
        self.name = spec.get("name")
        self.state = spec.get("state", "stopped")
        self.adminemail = spec.get("adminemail", None)
        self.policy = spec.get("policy", "default")
        self.maxuserjobs = spec.get("maxuserjobs")
        self.priority = spec.get("priority", 0)
        self.jobs = JobList(self)
        self.restrictions = RestrictionDict()
    
    def _get_smartstate (self):
        if self.cron:
            if cronmatch(self.cron):
                return "running"
            else:
                return "stopped"
        else:
            return self.state
    smartstate = property(_get_smartstate)
    
    def can_queue(self, spec):
        # check if queue is dead or draining
        if self.state in ['draining', 'dead']:
            raise QueueError, "The '%s' queue is %s" % (self.name, self.state)

        # test job against queue restrictions
        probs = ''
        for restriction in [r for r in self.restrictions.itervalues() if r.type == 'queue']:
            result = restriction.CanAccept(spec)
            if not result[0]:
                probs = probs + result[1] + '\n'
        if probs:
            raise QueueError, probs
        else:
            return (True, probs)

    def update_max_running(self):
        '''In order to keep the max_running property of jobs up to date, this function needs
        to be called when a job starts running, or a new job appears in a queue.'''
        
        if not self.restrictions.has_key("maxrunning"):
            # if it *was* there and was removed, we better clean up
            for job in self.jobs:
                if job.max_running:
                    logger.info("Job %s/%s: max_running set to False", job.jobid, job.user)
                    dbwriter.log_to_db(None, "maxrun_hold_release", "job_prog", JobProgMsg(job))

                    if job.no_holds_left():
                        dbwriter.log_to_db(None, "all_holds_clear", "job_prog", JobProgMsg(job))
                job.max_running = False
                
            return
        unum = dict()
        for job in self.jobs.q_get([{'has_resources':True}]):
            if job.user not in unum:
                unum[job.user] = 1
            else:
                unum[job.user] = unum[job.user] + 1

        for job in self.jobs:
            old = job.max_running
            job.max_running = False
            if unum.get(job.user, 0) >= int(self.restrictions["maxrunning"].value):
                if not job.has_resources:
                    job.max_running = True
            if old != job.max_running:
                logger.info("Job %s/%s: max_running set to %s", job.jobid, job.user, job.max_running)
                if job.max_running:
                    dbwriter.log_to_db(None, "maxrun_hold", "job_prog", JobProgMsg(job))
                else:
                    dbwriter.log_to_db(None, "maxrun_hold_release", "job_prog", JobProgMsg(job))
                    if job.no_holds_left():
                        dbwriter.log_to_db(None, "all_holds_clear", "job_prog", JobProgMsg(job))
                
class QueueDict(DataDict):
    item_cls = Queue
    key = "name"
    
    def add_queues(self, specs, callback=None, cargs={}):
        return self.q_add(specs, callback, cargs)

    def get_queues(self, specs, callback=None, cargs={}):
        return self.q_get(specs, callback, cargs)
    
    def can_queue(self, spec):
        '''Check that job meets criteria of the specified queue'''
        # if queue doesn't exist, don't check other restrictions
        if spec['queue'] not in [q.name for q in self.itervalues()]:
            raise QueueError, "Queue '%s' does not exist" % spec['queue']

        [testqueue] = [q for q in self.itervalues() if q.name == spec['queue']]

        return testqueue.can_queue(spec)

    def del_queues(self, specs, callback=None, cargs={}):
        return self.q_del(specs, callback, cargs)
        
    def add_jobs(self, specs, callback=None, cargs={}):
        queue_names = self.keys()
        
        failed = False
        for spec in specs:
            if spec['queue'] not in queue_names:
                logger.error("trying to add job to non-existant queue %s" % spec['queue'])
                failed = True
            if not self.can_queue(spec)[0]:
                logger.error("job %r cannot be added to queue" % spec)
                failed = True
        results = []
        if failed:
            return results
        
        # we know all of the queues exist, so add the jobs to the appropriate JobList
        for spec in specs:
            results += self[spec['queue']].jobs.q_add([spec], callback, cargs)
            self[spec['queue']].update_max_running()
            
        return results
    
    def get_jobs(self, specs, callback=None, cargs={}):
        results = []
        for q in self.itervalues():
            results += q.jobs.q_get(specs, callback, cargs)

        return results
        
    def del_jobs(self, specs, callback=None, cargs={}):
        results = []
        for q in self.itervalues():
            results += q.jobs.q_del(specs, callback, cargs)
            
        return results


class QueueManager(Component):
    '''Cobalt Queue Manager'''

    implementation = 'cqm'
    name = 'queue-manager'

    logger = logger

    __statefields__ = ['Queues']
    
    def __init__(self, *args, **kwargs):
        self.Queues = QueueDict()
        Component.__init__(self, *args, **kwargs)
        self.prevdate = time.strftime("%m-%d-%y", time.localtime())
        self.cqp = Cobalt.Cqparse.CobaltLogParser()
        self.id_gen = IncrID()
        global cqm_id_gen
        cqm_id_gen = self.id_gen
        
        self.user_utility_functions = {}
        self.builtin_utility_functions = {}

        self.define_builtin_utility_functions()
        self.define_user_utility_functions()

        self.score_timestamp = None
        
        if dbwriter.enabled:
            logger.info("Logging to cdbwriter enabled.")
        else:
            logger.info("Logging to cdbwriter disabled.")



    def __getstate__(self):
        return {'Queues':self.Queues, 'next_job_id':self.id_gen.idnum+1, 'version':3,
                'msg_queue':dbwriter.msg_queue,
                'overflow': dbwriter.overflow}
                
    def __setstate__(self, state):
        self.Queues = state['Queues']
        self.id_gen = IncrID()
        self.id_gen.set(state['next_job_id'])
        global cqm_id_gen
        cqm_id_gen = self.id_gen
        
        for q in self.Queues.values():
            q.jobs.id_gen = self.id_gen
        
        self.prevdate = time.strftime("%m-%d-%y", time.localtime())
        self.cqp = Cobalt.Cqparse.CobaltLogParser()
        self.lock = Lock()
        self.statistics = Statistics()
        
        self.user_utility_functions = {}
        self.builtin_utility_functions = {}

        self.define_builtin_utility_functions()
        self.define_user_utility_functions()

        self.score_timestamp = None
        
        if dbwriter.enabled:
            logger.info("Logging to database enabled.")
        else:
            logger.info("Logging to database disabled.")

        if state.has_key("msg_queue"):
            logger.info("loading pending messages.")
            dbwriter.msg_queue = state["msg_queue"]
        if state.has_key('overflow') and (dbwriter.max_queued != None):
            dbwriter.overflow = state['overflow']


    def __save_me(self):
        Component.save(self)
    __save_me = automatic(__save_me, float(get_cqm_config('save_me_interval', 10)))


    def __flush_msg_queue(self):
        dbwriter.flush_queue()
    __flush_msg_queue = automatic(__flush_msg_queue, float(get_cqm_config('db_flush_interval', 10)))
        
    def __progress(self):
        '''Process asynchronous job work'''
        [job.progress() for queue in self.Queues.itervalues() for job in queue.jobs]

        # enforce the maxrunning queue attribute (HACK ALERT)
        for queue in self.Queues.itervalues():
            queue.update_max_running()
                            
        for (name, q) in self.Queues.items():
            if q.state == 'dead' and q.name.startswith('R.') and not q.jobs:
                del self.Queues[name]

        return 1

    __progress = automatic(__progress, float(get_cqm_config('progress_interval', 10)))

    def __poll_process_groups (self):
        '''Resynchronize with the system'''
        
        try:
            pgroups = ComponentProxy("system").get_process_groups([{'id':'*', 'state':'running'}])
        except (ComponentLookupError, xmlrpclib.Fault):
            logger.error("Failed to communicate with the system component when attempting to acquire a list of active " + \
                "process groups")
            return

        self.lock.acquire()
        try:
            live = [item['id'] for item in pgroups]
            for job in [j for queue in self.Queues.itervalues() for j in queue.jobs]:
                if job.task_running and job.taskid not in live:
                    logger.info("Job %s/%s: process group no longer executing" % (job.jobid, job.user))
                    job.task_end()
        finally:
            self.lock.release()
    __poll_process_groups = locking(automatic(__poll_process_groups, float(get_cqm_config('poll_process_groups_interval', 10))))

    #
    # job operations
    #
    def set_jobid(self, jobid, user_name):
        '''Set next jobid for new job'''
        logger.info("%s resetting jobid generator to %s", user_name, jobid)
        self.id_gen.set(jobid)
        # print "self : ", self.id_gen.idnum
        # print "module : ", cqm_id_gen.idnum
        return True
    set_jobid = exposed(set_jobid)

    def _job_terminal_action(self, args):
        '''job terminal action routine that handles updating dependency information and removing the job from the queue'''
        job = args['job']

        # if the job exited cleanly, then update dependency information for jobs that depended on this one
        #
        # NOTE: this assumes that the system component will return a non-zero exit status if the task was killed by a signal.
        # 'None' is considered to be non-zero and thus would be a valid exit status if the task was terminated.
        if job.exit_status == 0:
            for waiting_job in self.Queues.get_jobs([{'state':"dep_hold"}]):
                if str(job.jobid) in waiting_job.all_dependencies:
                    waiting_job.satisfied_dependencies.append(str(job.jobid))
                    
                    if set(waiting_job.all_dependencies).issubset(set(waiting_job.satisfied_dependencies)):
<<<<<<< HEAD
                        logger.info("Job %s/%s: dependencies satisfied", waiting_job.jobid, waiting_job.user)
=======
                        logger.info("Job %s/%s: dependencies satisfied", waiting_job.jobid, waiting_job.user) 
                        dbwriter.log_to_db(None, "dep_hold_release", "job_prog", JobProgMsg(waiting_job))
                        if waiting_job.no_holds_left():
                            dbwriter.log_to_db(None, "all_holds_clear", "job_prog", JobProgMsg(waiting_job))
>>>>>>> b7fec737
                        if job.dep_frac is None:
                            new_score = float(get_cqm_config('dep_frac', 0.5))*job.score
                        else:
                            new_score = job.dep_frac * job.score
                        waiting_job.score = max(waiting_job.score, new_score)

        # remove the job from the queue
        #
        # BRT: it seems somewhat silly to use q_del() which searches for the job object to which we already have a reference.
        # could "job.queue.jobs.remove(job)" be used instead or would that make an inappropriate assumption about the
        # implementation of the JobList/DataList?
        self.Queues[job.queue].jobs.q_del([{'jobid':job.jobid}])

        # update state of jobs held because the user exceeded the maximum number of running jobs allowed by the queue
        self.Queues[job.queue].update_max_running()

        #The job has well-and-truly ended.  As such, send a message that the
        #job has terminated. Should remove all ambiguity. --PMR
        dbwriter.log_to_db(None, "terminated", "job_prog", JobProgMsg(job))

    def __add_job_terminal_action(self, job, args):
        '''add the terminal action handler to the each job added to the queue'''
        job.add_terminal_action(self._job_terminal_action, {'job':job})

    def add_jobs(self, specs):
        '''Add a job, throws in adminemail'''

        queue_names = self.Queues.keys()
        
        failed = False
        for spec in specs:
            if spec['queue'] in self.Queues:
                spec.update({'adminemail':self.Queues[spec['queue']].adminemail})
            else:
                failure_msg = "trying to add job to non-existant queue '%s'" % spec['queue']
                logger.error(failure_msg)
                failed = True
        if failed:
            raise QueueError, failure_msg
        
        response = self.Queues.add_jobs(specs, self.__add_job_terminal_action)
        return response
    add_jobs = exposed(query(add_jobs))

    def get_jobs(self, specs):
        return self.Queues.get_jobs(specs)
    get_jobs = exposed(query(get_jobs))

    def set_jobs(self, specs, updates, user_name=None):
        joblist = self.Queues.get_jobs(specs)
        
        logger.info("%s calling set_jobs on %s with updates %s", user_name, specs, updates)
        
        new_q_name = None
        if updates.has_key("queue"):
            new_q_name = updates["queue"]
            if new_q_name not in self.Queues:
                logger.error("attempted to move a job to non-existent queue '%s'" % new_q_name)
                raise QueueError, "Error: queue '%s' does not exist" % new_q_name
        
            for job in joblist:
                if job.is_active or job.has_completed:
                    raise QueueError, "job %d is running; it cannot be moved" % job.jobid   

        
        for job in joblist:
            
            old_q_name = job.queue
            test = job.to_rx()
            test.update(updates)
            #if we are requesting a change in hold:
            set_user_hold = updates.get('user_hold', None)
            set_admin_hold = updates.get('admin_hold', None)
             
            if set_admin_hold and not job.admin_hold:
                dbwriter.log_to_db(user_name, "admin_hold", "job_prog", JobProgMsg(job))
            elif set_admin_hold == False and job.admin_hold:
                dbwriter.log_to_db(user_name, "admin_hold_release", "job_prog", JobProgMsg(job))
            if set_user_hold and not job.user_hold:
                dbwriter.log_to_db(user_name, "user_hold", "job_prog", JobProgMsg(job))
            elif set_user_hold == False and job.user_hold:
                dbwriter.log_to_db(user_name, "user_hold_release", "job_prog", JobProgMsg(job))


            #if update "user_hold" alone, do not check MaxQueued restriction
            #and "admin_holds" can get the same treatment.
            #This is also the easiest place to get both the change in hold
            #state and the username at the same time.
            only_hold = False
            if updates.keys() == ['user_hold']:            
                job.update(updates)
                only_hold = True
            elif updates.keys() == ['admin_hold']:
                job.update(updates)
                only_hold = True

            elif self.Queues[test["queue"]].can_queue(test):
                job.update(updates)
                if updates.has_key("all_dependencies"):
                    if job.all_dependencies:
                        message = ":".join(job.all_dependencies)
                    else:
                        message = "[]"
                    logger.info("Job %s/%s: dependencies set to %s", job.jobid, job.user, message) 
                self.check_dep_fail()

                # only do this if the new queue can accept this job
                if new_q_name:
                    new_q = self.Queues[new_q_name]
                    self.Queues[old_q_name].jobs.remove(job)
                    new_q.jobs.append(job)
                    new_q.update_max_running()
                if not only_hold:
                    dbwriter.log_to_db(user_name, "modifying", "job_data", JobDataMsg(job))

        return joblist    
    set_jobs = exposed(query(set_jobs))


    def run_jobs(self, specs, nodelist, user_name=None):
        if user_name:
            logger.info("%s using cqadm to start %s on %s", user_name, specs, nodelist)
        def _run_jobs(job, nodes):
            job.run(nodes)
            self.Queues[job.queue].update_max_running()
        return self.Queues.get_jobs(specs, _run_jobs, nodelist)
    run_jobs = exposed(query(run_jobs))

    def preempt_jobs(self, specs, user = None, force = False):
        def _preempt_jobs(job, args):
            job.preempt(user, force)
        return self.Queues.get_jobs(specs, _preempt_jobs)
    preempt_jobs = exposed(query(preempt_jobs))

    def del_jobs(self, specs, force = False, user = None, signame = Signal_Map.terminate):
        '''Delete a job'''
        ret = []
        for spec in specs:
            for job, q in [(job, queue) for queue in self.Queues.itervalues() for job in queue.jobs if job.match(spec)]:
                ret.append(job)
                job.kill(user, signame, force)
                if force:
                    self._job_terminal_action({'job':job})
        return ret
    del_jobs = exposed(query(del_jobs))

    #
    # queue operations
    #
    def add_queues(self, specs, user_name=None):
        if user_name:
            logger.info("%s adding queue %s", user_name, specs)
        return self.Queues.add_queues(specs)
    add_queues = exposed(query(add_queues))
    
    def get_queues(self, specs):
        return self.Queues.get_queues(specs)
    get_queues = exposed(query(get_queues))

    def can_queue(self, job_spec):
        return self.Queues.can_queue(job_spec)
    can_queue = exposed(can_queue)

    def set_queues(self, specs, updates, user_name=None):
        def _setQueues(queue, newattr):
            if 'priority' in newattr:
                if newattr['priority'] is None:
                    newattr['priority'] = 0
                else:
                    try:
                        newattr['priority'] = int(newattr['priority'])
                    except ValueError:
                        raise QueueError("%s is not a valid queue priority" % newattr['priority'])
            queue.update(newattr)
            for key in newattr:
                if key in Restriction.__checks__:
                    if newattr[key] is None and queue.restrictions.has_key(key):
                        del queue.restrictions[key]
                    elif newattr[key] is not None:
                        queue.restrictions[key] = Restriction({'name':key, 'value':newattr[key]}, queue)
        logger.info("%s calling set_queues on %s with updates %s", user_name, specs, updates)
        return self.Queues.get_queues(specs, _setQueues, updates)
    set_queues = exposed(query(set_queues))

    def del_queues(self, specs, force=False, user_name=None):
        '''Delete queue(s), but check if there are still jobs in the queue'''
        if force:
            logger.info("%s requested force delete of queue %s", user_name, specs)
            return self.Queues.del_queues(specs)

        logger.info("%s requested delete of queue %s", user_name, specs)
        queues = self.Queues.get_queues(specs)
        
        failed = []
        for queue in queues[:]:
            jobs = queue.jobs.q_get([{'tag':"job"}])
            if len(jobs) > 0:
                failed.append(queue.name)
                queues.remove(queue)
                logger.info("queue %s not empty: delete failed", queue.name)
        response = []
        if len(queues) > 0:
            response = self.Queues.del_queues([queue.to_rx() for queue in queues])
        if failed:
            raise QueueError, ("The %s queue(s) contains jobs. Either move the jobs to another queue, or \n" + \
                "use 'cqadm -f --delq' to delete the queue(s) and the jobs.\n\nDeleted Queues\n================\n%s") % \
                (",".join(failed), "\n".join([q.name for q in response]))
        else:
            if not response:
                logger.info("%s did not match any queues in del_queues", specs)
            else:
                logger.info("deleted queues: %s", ", ".join([ q.name for q in response]))
            return response
    del_queues = exposed(query(del_queues))

    def get_history(self, data):
        '''Fetches queue history from acct log'''
        self.cqp.perform_default_parse()
        return self.cqp.q_get(data)
    get_history = exposed(get_history)



    def define_user_utility_functions(self, user_name=None):
        if user_name:
            self.logger.info("%s requested rebuilding user utility functions", user_name)
        else:
            self.logger.info("building user utility functions")
        self.user_utility_functions.clear()
        filename = os.path.expandvars(get_bgsched_config("utility_file", ""))
        try:
            f = open(filename)
        except:
            self.logger.error("Can't read utility function definitions from file %s" % get_bgsched_config("utility_file", ""))
            return
        
        str = f.read()
        
        try:
            code = compile(str, filename, 'exec')
        except:
            self.logger.error("Problem compiling utility function definitions.", exc_info=True)
            return
        
        globals = {'math':math, 'time':time}
        locals = {}
        try:
            exec code in globals, locals
        except:
            self.logger.error("Problem executing utility function definitions.", exc_info=True)
            
        for thing in locals.values():
            if type(thing) is types.FunctionType:
                if thing.func_name in self.builtin_utility_functions:
                    self.logger.error("Attempting to overwrite builtin utility function '%s'.  User version discarded." % \
                        thing.func_name)
                else:
                    self.user_utility_functions[thing.func_name] = thing
    define_user_utility_functions = exposed(define_user_utility_functions)
    
    def adjust_job_scores(self, specs, score, user_name):
        self.logger.info("%s updating job scores: %s, %s", user_name, specs, score)
        if score[0] in ["-", "+"]:
            absolute = False
        else:
            absolute = True
        
        delta = float(score)
        
        results = []    
        for job in self.Queues.get_jobs(specs):
            if absolute:
                job.score = delta
            else:
                job.score += delta
            results.append(job.jobid)
        dbwriter.log_to_db(user_name, "modifying", "job_data", JobDataMsg(job))
                                    
        return results
    adjust_job_scores = exposed(adjust_job_scores)
            
    def define_builtin_utility_functions(self):
        self.logger.info("building builtin utility functions")
        self.builtin_utility_functions.clear()
        
        # I think this duplicates cobalt's old scheduling policy
        # higher queue priorities win, with jobid being the tie breaker
        def default():
            val = queue_priority + 0.1
            return val
    
        def high_prio():
            val = 1.0
            return val
    
        self.builtin_utility_functions["default"] = default
        self.builtin_utility_functions["high_prio"] = high_prio
        
        
    def compute_utility_scores (self):
        utility_scores = []
        current_time = time.time()

        queued_jobs = self.Queues.get_jobs([{'is_runnable':True}]) 
        for job in queued_jobs:    
            utility_name = self.Queues[job.queue].policy
            args = {'queued_time':current_time - float(job.submittime), 
                    'wall_time': 60*float(job.walltime), 
                    'size': float(job.nodes),
                    'user_name': job.user,
                    'project': job.project,
                    'queue_priority': int(self.Queues[job.queue].priority),
                    #'machine_size': max_nodes,
                    'jobid': int(job.jobid),
                    'score': job.score,
                    'state': job.state,
                    }
            try:
                if utility_name in self.builtin_utility_functions:
                    utility_func = self.builtin_utility_functions[utility_name]
                else:
                    utility_func = self.user_utility_functions[utility_name]
                utility_func.func_globals.update(args)
                score = utility_func()
            except KeyError:
                # do something sensible when the requested utility function doesn't exist
                # probably go back to the "default" one
                
                # and if we get here, try to fix it and throw away this scheduling iteration
                self.logger.error("cannot find utility function '%s' named by queue '%s'" % (utility_name, job.queue))
                self.user_utility_functions[utility_name] = self.builtin_utility_functions["default"]
                self.logger.error("falling back to 'default' policy to replace '%s'" % utility_name)
                return
            except:
                # do something sensible when the requested utility function explodes
                # probably go back to the "default" one
                
                # and if we get here, try to fix it and throw away this scheduling iteration
                self.logger.error("error while executing utility function '%s' named by queue '%s'" % (utility_name, job.queue), \
                    exc_info=True)
                self.user_utility_functions[utility_name] = self.builtin_utility_functions["default"]
                self.logger.error("falling back to 'default' policy to replace '%s'" % utility_name)
                return
            
            try:
                job.score += score
            except:
                self.logger.error("utility function '%s' named by queue '%s' returned a non-number" % (utility_name, job.queue), \
                    exc_info=True)
                self.user_utility_functions[utility_name] = self.builtin_utility_functions["default"]
                self.logger.error("falling back to 'default' policy to replace '%s'" % utility_name)
                return

        if self.score_timestamp:
            dt = current_time - self.score_timestamp
            queued_jobs.sort( lambda left, right: -cmp(left.score, right.score) )
            core_hours = 0.0
            for job in queued_jobs:
                if job.priority_core_hours is None:
                    job.priority_core_hours = core_hours
                job.total_etime += dt
                
                core_hours += (4*int(job.nodes)*float(job.walltime)/60.0)
            
        self.score_timestamp = current_time

    compute_utility_scores = automatic(compute_utility_scores, float(get_cqm_config('compute_utility_interval', 10)))
    
    def check_dep_fail(self):
        queued_jobs = self.Queues.get_jobs([{'jobid': '*'}])
        already_failed = False
        for job in queued_jobs:
            already_failed = job.dep_fail
            job.dep_fail = False
            pending = set(job.all_dependencies).difference(set(job.satisfied_dependencies))
            for jobid_str in pending:
                try:
                    jobid = int(jobid_str)
                except:
                    job.dep_fail = True
                    break
            
                if not self.Queues.get_jobs([{'jobid': jobid}]):
                    job.dep_fail = True
                    break
            if (job.dep_fail and (not already_failed)):
                dbwriter.log_to_db(None, "dep_fail", "job_prog", JobProgMsg(job))

    check_dep_fail = automatic(check_dep_fail, period=60)
    


class JobProgMsg(object):

    def __init__(self, job):
        
        if not isinstance(job, Cobalt.Components.cqm.Job):
            #raise an exception for throwing in something that
            #isn't a job
            pass

        self.jobid = job.jobid
        self.cobalt_state = job.sm_state
        self.score = job.score
        self.satisfied_dependencies  = job.satisfied_dependencies


        if job.state == "running":
            self.envs = job.envs
            self.priority_core_hours = 20.0 #job.priority_core_hours
            self.location = job.location
            #self.nodects = job._Job__resource_nodects


class JobDataMsg(object):
    
    def __init__(self, job):
        if not isinstance(job, Cobalt.Components.cqm.Job):
            #raise an exception for throwing in something that
            #isn't a job
            pass

        attr_list = ['jobid', 'umask', 'jobname', 'job_type',
                     'job_user', 'walltime', 'procs', 'nodes',
                     'command', 'args', 'project', 'lienID',
                     'host', 'port', 'inputfile',
                     'kernel', 'kerneloptions', 'notify', 
                     'adminemail', 'location', 'outputpath',
                     'outputdir', 'errorpath', 'path', 'mode',
                     'envs', 'queue', 'priority_core_hours',
                     'force_kill_delay', 'all_dependencies',
                     'attribute', 'attrs', 
                     'satisfied_dependencies', 'preemptable'
                     ]
        
        for attr in attr_list:
            
            if attr == 'job_type':
                self.job_type = job.type
            elif attr == 'job_user':
                self.job_user = job.user
            #elif attr == 'nodects':
             #   self.nodects = job._Job__resource_nodects

            else:
                self.__setattr__(attr, job.__getattribute__(attr))


        self.job_prog_msg = JobProgMsg(job)<|MERGE_RESOLUTION|>--- conflicted
+++ resolved
@@ -1990,10 +1990,6 @@
 
     user_hold = property(__get_user_hold, __set_user_hold)
 
-<<<<<<< HEAD
-    def __has_dep_hold(self):
-        return self.all_dependencies and not set(self.all_dependencies).issubset(set(self.satisfied_dependencies))
-=======
     def __has_dep_hold(self):    
         current_dep_hold = self.all_dependencies and not set(self.all_dependencies).issubset(set(self.satisfied_dependencies))
         if self.initializing:
@@ -2004,7 +2000,6 @@
         self.called_has_dep_hold_once = False
         self.prev_dep_hold = current_dep_hold
         return current_dep_hold
->>>>>>> b7fec737
 
     has_dep_hold = property(__has_dep_hold)
 
@@ -2729,14 +2724,10 @@
                     waiting_job.satisfied_dependencies.append(str(job.jobid))
                     
                     if set(waiting_job.all_dependencies).issubset(set(waiting_job.satisfied_dependencies)):
-<<<<<<< HEAD
-                        logger.info("Job %s/%s: dependencies satisfied", waiting_job.jobid, waiting_job.user)
-=======
                         logger.info("Job %s/%s: dependencies satisfied", waiting_job.jobid, waiting_job.user) 
                         dbwriter.log_to_db(None, "dep_hold_release", "job_prog", JobProgMsg(waiting_job))
                         if waiting_job.no_holds_left():
                             dbwriter.log_to_db(None, "all_holds_clear", "job_prog", JobProgMsg(waiting_job))
->>>>>>> b7fec737
                         if job.dep_frac is None:
                             new_score = float(get_cqm_config('dep_frac', 0.5))*job.score
                         else:
