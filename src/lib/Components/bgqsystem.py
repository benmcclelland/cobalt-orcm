"""Hardware abstraction layer for the system on which process groups are run.

Classes:
ProcessGroup -- a group of processes started with mpirun
BGSystem -- Blue Gene system component
"""

import atexit
import pwd
import grp
import logging
import sys
import os
import re
import signal
import tempfile
import time
import thread
import threading
import xmlrpclib
import ConfigParser
import traceback
import pybgsched


import Cobalt
import Cobalt.Data
import Cobalt.Util
from Cobalt.Util import get_config_option, disk_writer_thread 
from Cobalt.Components.base import Component, exposed, automatic, query
from Cobalt.Exceptions import ProcessGroupCreationError, ComponentLookupError
from Cobalt.Proxy import ComponentProxy
from Cobalt.Statistics import Statistics
from Cobalt.DataTypes.ProcessGroup import ProcessGroup

from pybgsched import SWIG_vector_to_list

from Cobalt.Components.bgq_base_system import node_position_exp, nodecard_exp, midplane_exp, rack_exp, wire_exp
from Cobalt.Components.bgq_base_system import NODECARD_A_DIM_MASK, NODECARD_B_DIM_MASK, NODECARD_C_DIM_MASK, NODECARD_D_DIM_MASK, NODECARD_E_DIM_MASK
from Cobalt.Components.bgq_base_system import A_DIM, B_DIM, C_DIM, D_DIM, E_DIM
from Cobalt.Components.bgq_base_system import get_extents_from_size
from Cobalt.Components.bgq_base_system import Wire
from Cobalt.Components.bgq_base_system import NodeCard, BlockDict, BGProcessGroupDict, BGBaseSystem, JobValidationError

try:
    from elementtree import ElementTree
except ImportError:
    from xml.etree import ElementTree

__all__ = [
    "BGProcessGroup",
    "Simulator",
]

logger = logging.getLogger(__name__)
Cobalt.Util.init_cobalt_config()

#writer so that cobalt log writes don't hang up scheduling.
cobalt_log_writer = disk_writer_thread()
cobalt_log_writer.daemon = True
cobalt_log_writer.start()
logger.info("cobalt log writer thread enabled.")

def cobalt_log_write(filename, msg, user=None):
    '''send the cobalt_log writer thread a filename, msg tuple.

    '''
    if user == None:
        user = pwd.getpwuid(os.getuid())[0] #set as who I'm running as.
    cobalt_log_writer.send((filename, msg, user))

def cobalt_log_terminate():
    '''Terminate the writer thread by sending it None.

    '''
    cobalt_log_writer.send(None)

automatic_method_default_interval = get_config_option('system','automatic_method_default_interval',10.0)

sw_char_to_dim_dict = {'A': pybgsched.Dimension(pybgsched.Dimension.A),
                       'B': pybgsched.Dimension(pybgsched.Dimension.B),
                       'C': pybgsched.Dimension(pybgsched.Dimension.C),
                       'D': pybgsched.Dimension(pybgsched.Dimension.D),
                       'E': pybgsched.Dimension(pybgsched.Dimension.E),
                       }


class BGProcessGroup(ProcessGroup):
    """ProcessGroup modified by BlueGene/Q systems"""
    fields = ProcessGroup.fields + ["nodect", "subblock", "subblock_parent", "corner", "extents"]

    def __init__(self, spec):
        ProcessGroup.__init__(self, spec)
        self.nodect = spec.get('nodect', None)
        self.subblock = False
        self.subblock_parent = None
        self.corner = None
        self.extents = None

# convenience function used several times below
def _get_state(bridge_partition):
    '''Convenience function to get at the block state.

    '''
    pass
    if bridge_partition.getStatus() == pybgsched.Block.Free:
        return "idle"
    else:
        return "busy"

class BGSystem (BGBaseSystem):

    """Blue Gene system component.

    Methods:
    configure -- load partitions from the bridge API
    add_process_groups -- add (start) an mpirun process on the system (exposed, ~query)
    get_process_groups -- retrieve mpirun processes (exposed, query)
    wait_process_groups -- get process groups that have exited, and remove them from the system (exposed, query)
    signal_process_groups -- send a signal to the head process of the specified process groups (exposed, query)
    update_block_state -- update partition state from the bridge API (runs as a thread)
    """

    name = "system"
    implementation = "bgqsystem"

    logger = logger


    def __init__ (self, *args, **kwargs):
        #former members of mfields: these must be in-place or startup will fail.
        #Do these first.  If we're choking, there is no reason to go on.
        self.kernel = 'default'

        BGBaseSystem.__init__(self, *args, **kwargs)
        sys.setrecursionlimit(5000)
        self.process_groups.item_cls = BGProcessGroup
        self.node_card_cache = dict()
        self.compute_hardware_vec = None
        try:
            sim_xml_file = get_config_option("gravina","simulator_xml")
        except ConfigParser.NoOptionError:
            sim_xml_file = None
        except ConfigParser.NoSectionError:
            sim_xml_file = None

        run_config = kwargs.pop('run_config',True)
        if run_config:
            logger.debug('init config()')
            self.configure(config_file=sim_xml_file)

        # initiate the process before starting any threads
        thread.start_new_thread(self.update_block_state, tuple())
        self.killing_jobs = {} 
        self.booting_blocks = {}
        self.pgroups_pending_boot = []
        self.pgroups_wait_reboot = []
        self.suspend_booting = False
        self.failed_io_block_names = set()

    def __getstate__(self):

        state = {}
        state.update(Component.__getstate__(self))
        flags = {}
        for part in self._blocks.values():
            sched = None
            func = None
            queue = None
            if hasattr(part, 'scheduled'):
                sched = part.scheduled
            if hasattr(part, 'functional'):
                func = part.functional
            if hasattr(part, 'queue'):
                queue = part.queue
            flags[part.name] =  (sched, func, queue)
        state.update({'managed_blocks':self._managed_blocks, 'version':1,
                'block_flags': flags, 'next_pg_id':self.process_groups.id_gen.idnum+1,
                'suspend_booting':self.suspend_booting})
        return state


    def __setstate__(self, state):

        Component.__setstate__(self, state) 
        sys.setrecursionlimit(5000)
        Cobalt.Util.fix_set(state)
        self._managed_blocks = state['managed_blocks']
        self._blocks = BlockDict()
        self.process_groups = BGProcessGroupDict()
        self.process_groups.item_cls = BGProcessGroup
        if state.has_key("next_pg_id"):
            self.process_groups.id_gen.set(state['next_pg_id'])
        self.node_card_cache = dict()
        self._blocks_lock = thread.allocate_lock()
        self.pending_script_waits = set()
        self.bridge_in_error = False
        self.cached_blocks = None
        self.offline_blocks = []
        self.compute_hardware_vec = None
        self.suspend_booting = False
        if state.has_key('suspend_booting'):
            self.suspend_booting = state['suspend_booting']

        try:
            sim_xml_file = get_config_option("gravina","simulator_xml")
        except ConfigParser.NoOptionError:
            sim_xml_file = None
        except ConfigParser.NoSectionError:
            sim_xml_file = None

        logger.debug('__setstate__ config()')
        self.configure(config_file=sim_xml_file)

        if 'block_flags' in state:
            for bname, flags in state['block_flags'].items():
                if bname in self._blocks:
                    self._blocks[bname].scheduled = flags[0]
                    self._blocks[bname].functional = flags[1]
                    self._blocks[bname].queue = flags[2]
                else:
                    self.logger.info("Block %s is no longer defined" % bname)

        self.update_relatives()
        # initiate the process before starting any threads
        thread.start_new_thread(self.update_block_state, tuple())
        self.lock = threading.Lock()
        self.statistics = Statistics()
        self.killing_jobs = {} #bg_jobid:forker_handle
        self.booting_blocks = {} #block location:pgroup

        self.pgroups_pending_boot = []
        self.pgroups_wait_reboot = []

        self.fail_io_block_names = set()

    def save_me(self):
        Component.save(self)
    save_me = automatic(save_me)

    def _get_node_card(self, name, state="idle"):
        if not self.node_card_cache.has_key(name):
            self.node_card_cache[name] = NodeCard(name, state)

        return self.node_card_cache[name]

    def _get_midplane_from_location(self, loc_name):
        '''get the midplane associated with a hardware location, like a switch, or a nodecard.
        The midplane data is pulled out of the compute hardware cache.

        '''
        rack_pos = int(rack_exp.search(loc_name).groups()[0], 16)
        midplane_pos = int(midplane_exp.search(loc_name).groups()[0])
        if self.compute_hardware_vec == None:
            raise RuntimeError("attempting to obtain nodecard state without initializing compute_hardware_vec.")
        mp = self.compute_hardware_vec.getMidplane("R%02X-M%d" % (rack_pos, midplane_pos))
        return mp

    def get_nodecard_isMetaState(self, loc_name):
        nodecard_pos = int(nodecard_exp.search(loc_name).groups()[0])
        mp = self._get_midplane_from_location(loc_name)
        return mp.getNodeBoard(nodecard_pos).isMetaState()

    def get_nodecard_state(self, loc_name):
        '''Get the node card state as described by the control system.'''
        nodecard_pos = int(nodecard_exp.search(loc_name).groups()[0])

        mp = self._get_midplane_from_location(loc_name)
        return mp.getNodeBoard(nodecard_pos).getState()

    def get_nodecard_state_str(self, loc_name):
        '''Get the node card state as described by the control system.'''
        nodecard_pos = int(nodecard_exp.search(loc_name).groups()[0])

        mp = self._get_midplane_from_location(loc_name)
        return mp.getNodeBoard(nodecard_pos).getStateString()


    def get_switch_state(self, sw_name):

        #first character in the switch name is the direction of the switch:
        # A,B,C, or D format: L_RXX-MY
        sw_id = sw_name.split("_")[0]
        mp = self._get_midplane_from_location(sw_name)
        return mp.getSwitch(sw_char_to_dim_dict[sw_id]).getState()

    def get_wire_state(self, wire):
        '''This is grabs the state of a cable from the outbound port (port1)
        The control system tracks this from the outbound port of a switch

        This corresponds to a Cable object in the control system.

        '''
        mp = self._get_midplane_from_location(wire.port1)
        return mp.getSwitch(pybgsched.Dimension(wire.dim)).getCable().getState()

    def _detect_wiring_deps(self, block):
        """
        wiring conflicts: Two blocks are in a wiring conflict iff
            - they have no nodeboards in common
            - they have wires in common on dimensions where their
                length > 1 in midplanes
            - if b1 conflict b2 then b2 conflict b1 (?)

        """
        def _can_dim_conflict(dim, dim_size):
            curr_dim_size = self.compute_hardware_vec.getMachineSize(pybgsched.Dimension(dim))
            return (not (dim_size == 1 or
                         dim_size == curr_dim_size or
                         dim_size == curr_dim_size - 1))

        def _gen_block_dims(bg_block):
            dim_dict = {}
            conflict = False
            if bg_block.isSmall():
                return dim_dict, conflict
            for dim in range(0, 4):
                dim_dict[dim] = bg_block.getDimensionSize(pybgsched.Dimension(dim))
                curr_dim_size = self.compute_hardware_vec.getMachineSize(pybgsched.Dimension(dim))
                if not (dim_dict[dim] == 1 or
                        dim_dict[dim] == curr_dim_size or
                        dim_dict[dim] == curr_dim_size - 1):
                    conflict = True
            return dim_dict, conflict

        if len(block.wires) == 0:
            return

        bg_block = self.get_compute_block(block.name, True)
        if bg_block.isSmall():
            #small blocks can't have wiring conflicts
            self.logger.debug("%s cannot have a conflict, skipping",
                            block.name)
            return
        bg_block_dims, can_conflict = _gen_block_dims(bg_block)
        if not can_conflict:

            self.logger.debug("%s cannot have a conflict, skipping %s",
                            block.name, bg_block_dims)
            return

        for other in self._blocks.values():
            if block.name == other.name:
                continue
            if len(block.wires) == 0:
                continue
            block_nodeset = set(block.node_card_names)
            other_nodeset = set(other.node_card_names)
            if block_nodeset.isdisjoint(other_nodeset):
                # we have no node-level hardware in common now check for
                # wiring conflicts
                bg_other = self.get_compute_block(other.name, True)
                #if bg_other.isSmall():
                #    continue
                bg_other_dims, can_conflict = _gen_block_dims(bg_other)
                if not can_conflict:
                    continue
                #Check wire pairs along dimension sizes that can conflict:
                for dim, block_dim_size in bg_block_dims.iteritems():
                    other_dim_size = bg_other_dims[dim]
                    if (_can_dim_conflict(dim, block_dim_size) and
                        _can_dim_conflict(dim, other_dim_size)):
                        block_wires_in_dim = set([wire for wire in block.wires
                                              if wire.dim == dim])
                        other_wires_in_dim = set([wire for wire in other.wires
                                              if wire.dim == dim])
                        if not block_wires_in_dim.isdisjoint(other_wires_in_dim):
                            block._wiring_conflicts.add(other.name)
                            other._wiring_conflicts.add(block.name)
                            self.logger.debug("%s and %s have a wiring conflict",
                            block.name, other.name)

        return

    def configure (self, bridgeless=True, config_file=None):

        if config_file == None and bridgeless:
            self._configure_from_bridge()  
            self.logger.info("Bridge Init Complete.")
        else:
            self._configure_from_file(bridgeless, config_file)
            self.logger.info("File Init Complete.")


    def _configure_from_bridge(self):

        """Read partition data from the bridge."""

        self.logger.info("configure()")
        start = time.time()
        #This initialization must occur successfully prior to anything else being done
        #with the scheduler API, or else you'll segfault out.  Absolute paths should be
        #used for init.  While init can take a relative path, the refreshConfig function will
        #error out.

        def __init_fail_exit():
            self.logger.critical("System Component Exiting!")
            sys.exit(1)

        try:
            pybgsched.init(get_config_option("bgsystem","bg_properties","/bgsys/local/etc/bg.properties"))
        except IOError:
            self.logger.critical("IOError initializing bridge.  Check bg.properties file and database connection.")
            __init_fail_exit()
        except RuntimeError:
            self.logger.critical("Abnormal RuntimeError from the bridge during initialization.")
            __init_fail_exit()
        try:
            #grab the hardware state:
            hw_start = time.time()
            self.compute_hardware_vec = pybgsched.getComputeHardware()
            hw_end = time.time()
            self.logger.debug("Acquiring hardware state: took %s sec", hw_end - hw_start)
        except RuntimeError:
            self.logger.critical ("Error communicating with the bridge while acquiring hardware information.")
            __init_fail_exit()
        try:
            #get all blocks on the system
            blk_start = time.time()
            ext_info_block_filter = pybgsched.BlockFilter()
            ext_info_block_filter.setExtendedInfo(True) #get the midplane data 
            system_def = pybgsched.getBlocks(ext_info_block_filter)
            blk_end = time.time()
            self.logger.debug("Acquiring block states: took %s sec", blk_end - blk_start)
        except RuntimeError:
            self.logger.critical ("Error communicating with the bridge during Block Initialization.")
            __init_fail_exit()

        #Extract and cache the midplane wiring data.  I am assuming that adding
        #more bluegene requires a restart
        midplane_wiring_cache_start = time.time()
        self._midplane_wiring_cache = {}
        midplane_locs = []
        machine_size = {}
        for dim in range(0,pybgsched.Dimension.D+1):
            machine_size[dim] = self.compute_hardware_vec.getMachineSize(
                    pybgsched.Dimension(dim))
        for A in range(0, machine_size[pybgsched.Dimension.A]):
            for B in range(0, machine_size[pybgsched.Dimension.B]):
                for C in range(0, machine_size[pybgsched.Dimension.C]):
                    for D in range(0, machine_size[pybgsched.Dimension.D]):
                        midplane_locs.append(self.compute_hardware_vec.getMidplane(
                            pybgsched.Coordinates(A,B,C,D)).getLocation())
        for mp in midplane_locs:
            self._midplane_wiring_cache[mp] = []
            for dim in range(0, pybgsched.Dimension.D+1):
                outbound_sw = self.compute_hardware_vec.getMidplane(mp).getSwitch(pybgsched.Dimension(dim))
                #small systems may not have cables for all switches (anything with a size 1mp dim)
                if outbound_sw.getCable() == None:
                    continue
                dimension, rack, midplane = self.__parse_wire(outbound_sw.getCable().getDestinationLocation())
                inbound_sw = self.compute_hardware_vec.getMidplane("R%02X-M%d"%(rack,midplane)).getSwitch(pybgsched.Dimension(dim))

                self._midplane_wiring_cache[mp].append(
                        Wire(outbound_sw.getCable().getLocation(),
                             outbound_sw.getCable().getDestinationLocation(),
                             dim))
                self._midplane_wiring_cache[mp].append(
                        Wire(inbound_sw.getCable().getLocation(),
                             inbound_sw.getCable().getDestinationLocation(),
                             dim))

        midplane_wiring_cache_end = time.time()
        self.logger.debug("Building midplane wiring cache: took %s sec", 
                midplane_wiring_cache_end - midplane_wiring_cache_start)
        # initialize a new partition dict with all partitions


        blocks = BlockDict()

        tmp_list = []

        for block_def in system_def:
            tmp_list.append(self._new_block_dict(block_def))

        blocks.q_add(tmp_list)

        # update object state
        self._blocks.clear()
        self._blocks.update(blocks)

        # find the wiring deps
        wd_start = time.time()
        for block in self._blocks.values():
            self._detect_wiring_deps(block)
        wd_end = time.time()
        self.logger.debug("Detecting Wiring Deps: took %s sec", wd_end - wd_start)

        # update state information
        for block in self._blocks.values():
            if block.state != "busy":
                for nc in block.node_cards:
                    if nc.used_by:
                        block.state = "blocked (%s)" % nc.used_by
                        break
                for dep_name in block._wiring_conflicts:
                    if self._blocks[dep_name].state == "busy":
                        block.state = "blocked-wiring (%s)" % dep_name
                        break

        end = time.time()
        self.logger.info("block configuration took %f sec" % (end - start))
        start = time.time()
        #set up subblocks, this is software only, and shared between modes (ultimately)
        subblock_config_string = get_config_option("bgsystem","subblock_config","Empty")
        subblock_spec_dict = self.parse_subblock_config(subblock_config_string)
        subblocks = []
        subblockDict = BlockDict()
        ignore_subblock_sizes_str = get_config_option("bgsystem","ignore_subblock_sizes","Empty")
        ignore_sizes = []
        if ignore_subblock_sizes_str != "Empty":
            ignore_sizes.extend([int(ignore_size) for ignore_size in list(ignore_subblock_sizes_str.split(','))])

        for block_id, minimum_size in subblock_spec_dict.iteritems():
            subblocks.extend(self.gen_subblocks(block_id, minimum_size, ignore_sizes))
        subblockDict.q_add(subblocks)
        self._blocks.update(subblockDict)
        end = time.time()
        self.logger.info("subblock configuration took %f sec" % (end - start))

        return

    ## BGSystem.parse_subblock_config
    #  Inputs: string of subblock configuration information
    #  Output: dictionary: key: block names, values: minimum size to slice to
    #  
    #  Read from the config file a list of blocks and the smallest size to divide them to.
    #  The expected string in the config file looks like Loc:XX,Loc2:YY,Loc3:ZZ
    def parse_subblock_config(self, subblock_config_string):
        #subblock_config_string = get_config_option("bgsystem","subblock_config","Empty")
        #self.logger.debug(subblock_config_string)
        if subblock_config_string in ["Empty", '', None]:
            return {}
        retdict = {}
        for subblock_config in subblock_config_string.split(","):
            split_config = subblock_config.split(":")
            retdict[split_config[0]] = int(split_config[1])

        #self.logger.debug('Setting new dict to: %s' % retdict)
        return retdict

    def __parse_wire(self, wire):
        wire_dict = wire_exp.search(wire).groupdict()
        return wire_dict['dim'], int(wire_dict['rack'], 16), int(wire_dict['midplane'])

    def gen_subblocks(self, parent_name, min_size, ignore_sizes=[]):

        '''Generate subblock names based on a parent and the minimum size.  
        For now, this is restricted to size 128 partitions.

        keyword arguments:
        parent_name -- name of the block that we are using as the parent of 
                       subblocks we're generating.
        min_size    -- the smallest size block to generate

        '''
        try:
            parent_block = self._blocks[parent_name]
        except KeyError:
            self.logger.warning("Nonexistent block specified as parent. "\
                    "Generating zero blocks for name: %s", parent_name)
            return []
        self.logger.info("Generating subblocks for block %s, down to size %d", 
                parent_block, min_size)
        curr_size = parent_block.size #most likely to be 128
        #TODO: Make this work for <=512 for block size
        if curr_size != 128:
            self.logger.info("subrun pseudoblocks only supported for size 128 nodes")
            return []

        bg_block_filter = pybgsched.BlockFilter()
        bg_block_filter.setName(parent_name)
        bg_block_filter.setExtendedInfo(True)
        bg_parent_block = pybgsched.getBlocks(bg_block_filter)[0]

        bgpb_nodeboards = SWIG_vector_to_list(bg_parent_block.getNodeBoards())

        #FIXME: make MAX_NODEBOARD or the like.
        nodecard_pos = 15
        for nb in bgpb_nodeboards:
          nb_pos = int(nodecard_exp.search(nb).groups()[0])
          nodecard_pos = min(nodecard_pos, nb_pos)

        midplane_hw_loc = SWIG_vector_to_list(bg_parent_block.getMidplanes())[0]

        midplane_pos = int(midplane_exp.search(midplane_hw_loc).groups()[0])
        rack_pos = int(rack_exp.search(midplane_hw_loc).groups()[0])
        #get parent midplane information.  we only need this once:
        midplane = self.compute_hardware_vec.getMidplane(midplane_hw_loc)
        midplane_logical_coords = pybgsched.getMidplaneCoordinates(midplane_hw_loc)

        subblock_prefix = get_config_option("bgsystem", "subblock_prefix", "COBALT")

        ret_blocks = []
        while (curr_size >= min_size):
            if curr_size in ignore_sizes:
                curr_size = curr_size / 2
                continue

            if curr_size >= 128:
                curr_size = 64
                continue
            if curr_size == 64:
                extents = get_extents_from_size(curr_size)

                for i in range(0,2):
                    curr_nb_pos = nodecard_pos + (2*i)
                    a_corner = midplane_logical_coords[A_DIM]*4 + int(bool(NODECARD_A_DIM_MASK & curr_nb_pos))*2
                    b_corner = midplane_logical_coords[B_DIM]*4 + int(bool(NODECARD_B_DIM_MASK & curr_nb_pos))*2
                    c_corner = midplane_logical_coords[C_DIM]*4 + int(bool(NODECARD_C_DIM_MASK & curr_nb_pos))*2
                    d_corner = midplane_logical_coords[D_DIM]*4 + int(bool(NODECARD_D_DIM_MASK & curr_nb_pos))*2
                    e_corner = 0

                    curr_name = '%s-%d%d%d%d%d-%d%d%d%d%d-%d' % (subblock_prefix,
                            a_corner, b_corner, c_corner, d_corner, e_corner,
                            a_corner + extents[A_DIM] - 1,
                            b_corner + extents[B_DIM] - 1,
                            c_corner + extents[C_DIM] - 1,
                            d_corner + extents[D_DIM] - 1,
                            e_corner + extents[E_DIM] - 1,
                            curr_size)

                    nodecard_list = []
                    block_nodecards = ["R%02X-M%d-N%02d" % (rack_pos, midplane_pos, nodecard_pos+(2*i)),
                                       "R%02X-M%d-N%02d" % (rack_pos, midplane_pos, nodecard_pos+(2*i)+1)]
                    for j in range(0,2):
                        nc = midplane.getNodeBoard(nodecard_pos+(2*i)+j)
                        if nc.getLocation() in block_nodecards:
                            state = "idle"
                            if pybgsched.hardware_in_error_state(nc):
                                state = "error"
                            nodecard_list.append(self._get_node_card(nc.getLocation(), state))

                    corner_node = self._get_compute_node_from_global_coords([a_corner, b_corner, c_corner, d_corner, e_corner])
                    self.logger.debug("Creating subblock name: %s, corner: %s, extents %s.", curr_name, corner_node, extents)

                    ret_blocks.append((dict(
                        name = curr_name, 
                        queue = "default",
                        size = curr_size,
                        node_cards = nodecard_list,
                        subblock_parent = parent_name,
                        corner_node = corner_node,
                        extents = extents,
                        state = 'idle',
                        block_type = 'pseudoblock'
                        )))

            elif curr_size == 32:

                extents = get_extents_from_size(curr_size)
                for i in range(0,4):
                    curr_nb_pos = nodecard_pos + i
                    a_corner = midplane_logical_coords[A_DIM]*4 + int(bool(NODECARD_A_DIM_MASK & curr_nb_pos))*2
                    b_corner = midplane_logical_coords[B_DIM]*4 + int(bool(NODECARD_B_DIM_MASK & curr_nb_pos))*2
                    c_corner = midplane_logical_coords[C_DIM]*4 + int(bool(NODECARD_C_DIM_MASK & curr_nb_pos))*2
                    d_corner = midplane_logical_coords[D_DIM]*4 + int(bool(NODECARD_D_DIM_MASK & curr_nb_pos))*2
                    e_corner = 0

                    curr_name = '%s-%d%d%d%d%d-%d%d%d%d%d-%d' % (subblock_prefix,
                            a_corner, b_corner, c_corner, d_corner, e_corner,
                            a_corner + extents[A_DIM] - 1,
                            b_corner + extents[B_DIM] - 1,
                            c_corner + extents[C_DIM] - 1,
                            d_corner + extents[D_DIM] - 1,
                            e_corner + extents[E_DIM] - 1,
                            curr_size)

                    nodecard_list = [] 
                    block_nodecards = ["R%02d-M%d-N%02d" % (rack_pos, midplane_pos, curr_nb_pos)]

                    nc = midplane.getNodeBoard(curr_nb_pos)
                    if nc.getLocation() in block_nodecards:
                        state = "idle"
                        if pybgsched.hardware_in_error_state(nc):
                            state = "error"
                        nodecard_list.append(self._get_node_card(nc.getLocation(), state))

                    corner_node = self._get_compute_node_from_global_coords([a_corner, b_corner, c_corner, d_corner, e_corner])
                    self.logger.debug("Creating subblock name: %s, corner: %s, extents %s, nodecards: %s", curr_name, corner_node, extents, nodecard_list)

                    ret_blocks.append((dict(
                        name = curr_name, 
                        queue = "default",
                        size = curr_size,
                        node_cards = nodecard_list,
                        subblock_parent = parent_name,
                        corner_node = corner_node,
                        extents = extents,
                        state = 'idle',
                        block_type = 'pseudoblock'
                        )))

            else:
                extents = get_extents_from_size(curr_size)

                #yes, do these for each nodecard.
                for curr_nb_pos in range(nodecard_pos, nodecard_pos + 4):
                    for i in range(0, (32/curr_size)):

                        #Yes these bitmasks are important.
                        a_corner = midplane_logical_coords[A_DIM]*4 + int(bool(NODECARD_A_DIM_MASK & curr_nb_pos))*2 + (int(bool(i & 1)))
                        b_corner = midplane_logical_coords[B_DIM]*4 + int(bool(NODECARD_B_DIM_MASK & curr_nb_pos))*2 + (int(bool(i & 2)))
                        c_corner = midplane_logical_coords[C_DIM]*4 + int(bool(NODECARD_C_DIM_MASK & curr_nb_pos))*2 + (int(bool(i & 4)))
                        d_corner = midplane_logical_coords[D_DIM]*4 + int(bool(NODECARD_D_DIM_MASK & curr_nb_pos))*2 + (int(bool(i & 8)))
                        e_corner = int(bool(i & 16))

                        curr_name = '%s-%d%d%d%d%d-%d%d%d%d%d-%d' % (subblock_prefix,
                                a_corner, b_corner, c_corner, d_corner, e_corner,
                                a_corner + extents[A_DIM] - 1,
                                b_corner + extents[B_DIM] - 1,
                                c_corner + extents[C_DIM] - 1,
                                d_corner + extents[D_DIM] - 1,
                                e_corner + extents[E_DIM] - 1,
                                curr_size)

                        nodecard_list = [] 

                        block_nodecards = ["R%02X-M%d-N%02d" % (rack_pos, midplane_pos, curr_nb_pos)]
                        nc = midplane.getNodeBoard(curr_nb_pos)
                        if nc.getLocation() in block_nodecards:
                            state = "idle"
                            if pybgsched.hardware_in_error_state(nc):
                                state = "error"
                            nodecard_list.append(self._get_node_card(nc.getLocation(), state))

                        corner_node = self._get_compute_node_from_global_coords([a_corner, b_corner, c_corner, d_corner, e_corner])
                        self.logger.debug("Creating subblock name: %s, corner: %s, extents %s, nodecards: %s", curr_name, corner_node, extents, nodecard_list)

                        ret_blocks.append((dict(
                            name = curr_name, 
                            queue = "default",
                            size = curr_size,
                            node_cards = nodecard_list,
                            subblock_parent = parent_name,
                            corner_node = corner_node,
                            extents = extents,
                            state = 'idle',
                            block_type = 'pseudoblock'
                            )))
                    # for i
                # for curr_nb_pos

            curr_size = curr_size / 2
        return ret_blocks

    def _get_compute_node_from_global_coords(self, global_coords):
        '''Takes a global machine coord and generates the compute node at that location

        '''
        #Once again proving that Integer division is the right default.
        midplane_coords = [c/4 for c in global_coords]
        midplane_torus_coords = [c%4 for c in global_coords]
        nodeboard_loc = [c/2 for c in midplane_torus_coords] #if a 2 or a 3 reversed dim
        node_coords = [c%2 for c in midplane_torus_coords] #location on a nodeboard itself

        nodeboard_pos = nodeboard_loc[A_DIM] * 4 + \
                        nodeboard_loc[B_DIM] * 8 + \
                        nodeboard_loc[C_DIM] * 1 + \
                        nodeboard_loc[D_DIM] * 2
        node_pos = Cobalt.Components.bgq_base_system.get_transformed_loc(nodeboard_pos, node_coords)

        #TODO: make less machine specific, more configurable.  For T&D and Mira this should work, though.

        rack_pos = 0

        rack_pos = rack_pos + midplane_coords[A_DIM]*8
        rack_pos = rack_pos + midplane_coords[A_DIM]*16
        #TODO: have to handle C dimension.  Will fix for mira, Vesta, Cetus not needed.
        rack_pos = rack_pos + (midplane_coords[D_DIM]/2) #will add 1 if the D-dim is 2 or 3.

        midplane_pos = 0
        if midplane_coords[D_DIM] in [1,2]:
            midplane_pos = 1
        return "R%02X-M%d-N%02d-J%02d" % (rack_pos, midplane_pos, nodeboard_pos, node_pos)

    def _new_block_dict(self, block_def):
        #pull block info into a dict so that we can create internal blocks to track.

        #block_def must be a block from pybgsched

        switch_list = []
        midplane_list = []
        nodecard_list = []
        pt_nodecard_list = []
        io_link_list = []
        wire_set = set()
        midplane_ids = block_def.getMidplanes()
        passthrough_ids = block_def.getPassthroughMidplanes()
        midplane_nodecards = []
        midplane_pt_nodecards = []
        midplane_geometry = []
        node_geometry = []

        if block_def.isLarge():
            for i in range(0, D_DIM+1):
                midplane_geometry.append(block_def.getDimensionSize(pybgsched.Dimension(i)))
                node_geometry.append(block_def.getDimensionSize(pybgsched.Dimension(i)) * 4)
        else:
            midplane_geometry = [0,0,0,0]
            node_geometry = Cobalt.Components.bgq_base_system.get_extents_from_size(block_def.getComputeNodeCount())

        for midplane_id in midplane_ids:
            #grab the switch data from all associated midplanes
            midplane = self.compute_hardware_vec.getMidplane(midplane_id)
            midplane_list.append(midplane.getLocation())
            for i in range(0, D_DIM+1):
                switch_list.append(midplane.getSwitch(pybgsched.Dimension(i)).getLocation())
                midplane_nodecards.extend([nb.getLocation() 
                    for nb in SWIG_vector_to_list(pybgsched.getNodeBoards(midplane.getLocation()))])
            #for small partitions may have a subset of nodecards, fortunately the block knows this.i
            #try: #This calls out, not using cached ComputeHardware data.  Not sure if this is desirable.
            #    possible_nodecards = pybgsched.getNodeBoards(midplane_id)
            #except RuntimeError:
            #    self.logger.critical ("Error communicating with the bridge during NodeBoard acquisition")
            #    init_fail_exit()

            block_nodecards = SWIG_vector_to_list(block_def.getNodeBoards())
            if block_nodecards == []:
                block_nodecards = midplane_nodecards
            for i in range(0, midplane.MaxNodeBoards):
                nc = midplane.getNodeBoard(i)
                if nc.getLocation() in block_nodecards:
                    state = "idle"
                    if pybgsched.hardware_in_error_state(nc):
                        state = "error"
                    nodecard_list.append(self._get_node_card(nc.getLocation(), state))

        # Add in passthrough switches
        for midplane_id in passthrough_ids:
            midplane = self.compute_hardware_vec.getMidplane(midplane_id)
            for i in range(0,D_DIM+1):
                switch_list.append(midplane.getSwitch(pybgsched.Dimension(i)).getLocation())

        # Wiring
        mp_and_passthru_mp_list = set(midplane_ids)
        passthrough_mp_list = set(SWIG_vector_to_list(block_def.getPassthroughMidplanes()))
        mp_and_passthru_mp_list |= passthrough_mp_list
        #add wires for a dimension, make sure to get passthru midplanes as well.
        #no passthrough for sub-midplane blocks
        #for mp in mp_and_passthru_mp_list:
            #for wire in self._midplane_wiring_cache[mp]:
                #if (wire.port1_mp in mp_and_passthru_mp_list and
                        #wire.port2_mp in mp_and_passthru_mp_list):
                    #wire_set.add(wire)

        # Get wiring for included midplanes:
        # Include wires whose ends are both in this list or have 
        # one end in passthrough.
        for mp in midplane_list:
            for wire in self._midplane_wiring_cache[mp]:
                if (wire.port1_mp in midplane_list and
                        wire.port2_mp in midplane_list):
                    wire_set.add(wire)
                elif (wire.port1_mp in passthrough_mp_list or
                        wire.port2_mp in passthrough_mp_list):
                    wire_set.add(wire)

        if len(passthrough_mp_list):
            # Get passthrough wiring
            pt_wire_set = set()
            for wire in wire_set:
                pt_mp = None
                if wire in pt_wire_set: #don't bother if we already got this wire
                    continue
                if wire.port1_mp in passthrough_mp_list:
                    pt_mp = wire.port1_mp
                while pt_mp != None:
                    dim = wire.dim
                    pt_mp_wires = self._midplane_wiring_cache[pt_mp]
                    pt_mp == None
                    for pt_wire in pt_mp_wires:
                        found_next_pt_mp = False
                        if pt_wire.dim == dim:
                            pt_wire_set.add(pt_wire)
                        if pt_wire.port1_mp == pt_mp and pt_wire.port2_mp in midplane_list:
                            pt_mp = pt_wire.port2_mp
                            found_next_pt_mp = True
                    if not found_next_pt_mp:
                        pt_mp = None

            wire_set |= pt_wire_set


        #add to passthrough nodecards
        for mp in passthrough_mp_list:
            midplane_pt_nodecards = [nb.getLocation()
                for nb in SWIG_vector_to_list(pybgsched.getNodeBoards(mp))]
            for i in range(0, midplane.MaxNodeBoards):
                nc = self.compute_hardware_vec.getMidplane(mp).getNodeBoard(i)
                if nc.getLocation() in midplane_pt_nodecards:
                    state = "idle"
                    if pybgsched.hardware_in_error_state(nc) and not nc.isMetaState():
                        state = "error"
                    pt_nodecard_list.append(self._get_node_card(nc.getLocation(), state))


        d = dict(
            name = block_def.getName(),
            queue = "default",
            size = block_def.getComputeNodeCount(),
            midplane_geometry = midplane_geometry,
            node_geometry = node_geometry,
            midplanes = midplane_list,
            node_cards = nodecard_list,
            passthrough_node_cards = pt_nodecard_list,
            switches = switch_list,
            state = block_def.getStatus(),
            block_type = 'normal',
            wires = wire_set
        )
        return d


    def _configure_from_file (self, bridgeless=True, config_file=None):

        """Read partition data from the bridge, ultimately.  Until then we're working from an XML file.

        """

        if config_file == None and bridgeless:
            raise RuntimeError("config file for bridgeless operation not specified.")

        def _get_node(name):
            if not self.node_cache.has_key(name):
                self.node_cache[name] = NodeCard(name)

            return self.node_cache[name]

        self.logger.info("configure()")
        try:
            system_doc = ElementTree.parse(config_file)
        except IOError:
            self.logger.error("unable to open file: %r" % config_file)
            self.logger.error("exiting...")
            sys.exit(1)
        except:
            traceback.print_exc()
            self.logger.error("problem loading data from file: %r" % config_file)
            self.logger.error("exiting...")
            sys.exit(1)

        system_def = system_doc.getroot()
        if system_def.tag != "BG":
            self.logger.error("unexpected root element in %r: %r" % (config_file, system_def.tag))
            self.logger.error("exiting...")
            sys.exit(1)


        # initialize a new partition dict with all partitions
        #
        blocks = BlockDict()

        tmp_list = []


        for block_def in system_def.getiterator("Block"):
            node_list = [] #this is now really Nodes
            node_card_list = [] #node_cards are no longer aliased as nodes.
            #ion_list = []
            #ion_blocks = []
            switch_list = []

            for nc in block_def.getiterator("NodeCard"):
                node_card_list.append(self._get_node_card(nc.get("id")))
            nc_count = len(node_card_list)
            if nc_count <= 0:
                raise RuntimeError("BOOM: Block %s defined without nodecards!", block_def.get('name'))

            tmp_list.append( dict(
                name = block_def.get("name"),
                queue = block_def.get("queue", "default"),
                size = block_def.get("size", None),
                node_cards = node_card_list,
                #switches = switch_list,
                state = "idle",
            ))
        blocks.q_add(tmp_list)


        # update object state
        self._blocks.clear()
        self._blocks.update(blocks)
        return

    def _recompute_block_state(self):
        '''Recompute the hardware and cleaning/allocated blockage for all
        managed blocks.

        '''

        self.offline_blocks = []
        for b in self._blocks.values():

            if b.name not in self._managed_blocks:
                continue

            if b.state == 'busy':
                if not b.reserved_by:
                    b.reserved_until = False

            if b.state != 'idle':
                continue

            if b.cleanup_pending:
                b.state = 'cleanup'
                continue
            #failed diags/marked failed not in here

            self.check_block_hardware(b)
            if b.state != 'idle':
                continue

            if b.used_by:
                b.state = "allocated"
                if b.block_type != "pseudoblock":
                    continue

            #pseudoblock handling, busy isn't handled by the control system.
            if b.block_type == "pseudoblock":

                if b.used_by:
                    #mark busy if there is a related job
                    block_jobs = self._get_jobs_on_block(b.subblock_parent)
                    for job in block_jobs:
                        if (job.getCorner() in [node.name for node in b.nodes] and
                                job.getComputeNodesUsed() == b.size):
                            #If I have a backend job on my nodes, then I'm busy.
                            b.state = "busy"
                            break

                if b.state != 'idle':
                    continue

                is_blocked = self.check_subblock_blocked(b)
                if is_blocked:
                    continue

                # check the subblock parent to see if block is bootable,
                # if the parent can't be booted, the pseudoblock is not
                # going to be able to run anything

                subblock_parent_block = self._blocks[b.subblock_parent]
                for nc in subblock_parent_block.node_cards:
                    if nc.used_by:
                        if (b.subblock_parent != nc.used_by or
                                b.subblock_parent == b.name):
                            b.state = "blocked (%s)" % nc.used_by
                            break
                if b.state != 'idle':
                    continue

                self.check_block_hardware(subblock_parent_block, subblock_parent=True)
                if subblock_parent_block.state != 'idle':
                    b.state = subblock_parent_block.state
                    continue

            #mark blocked in parent/child partition is allocated/cleaning
            allocated = None
            cleaning = None
            for rel_block in b._relatives:
                if rel_block.used_by:
                    allocated = rel_block
                    break
                if rel_block.cleanup_pending:
                    cleaning = rel_block
                    break
            if cleaning:
                b.state = 'blocked (%s)' % (cleaning.name,)
            elif allocated:
                b.state = "blocked (%s)" % (allocated.name,)

    def check_block_hardware(self, block, subblock_parent=False):
        '''Check the cached hardware state and see if the block would
        be blocked by failed hardware.

        subblock_parent notes that this is a check for a pseudoblock's parent,
        and, therefore, should ignore the blocked-busy detection, that must be
        handled by the pseudoblock itself.

        '''
        #Nodeboards in error
        freeing_error_blocks = []
        for nc in block.node_cards:
            if subblock_parent and nc.used_by:
                #block if other stuff is running on our node cards.
                #remember subblock jobs can violate this
                block.state = "blocked (%s)" % nc.used_by

            if self.get_nodecard_state(nc.name) != pybgsched.Hardware.Available:
                #if control system reports down, then we're really down.
                block.state = "hardware offline (%s): nodeboard %s" % (self.get_nodecard_state_str(nc.name), nc.name)
                self.offline_blocks.append(block.name)
                if (self.get_nodecard_state(nc.name) == pybgsched.Hardware.Error and
                        nc.used_by != ''):
                    #we are in a soft error and should attempt to free
                    if not nc.used_by in freeing_error_blocks:
                        try:
                            pybgsched.Block.initiateFree(nc.used_by)
                            self.logger.warning("Attempting to free block %s to clear error.", nc.used_by)
                        except RuntimeError:
                            pass
                        except:
                            self.logger.debug("error initiating free for soft error block.")
                        freeing_error_blocks.append(nc.used_by)
                return

        #IOlink status

        if block.name in self.failed_io_block_names:
            block.state = "Insufficient IO Links"
            return

        if block.midplanes.intersection(self.failed_io_midplane_cache):
            block.state = "Insufficient IO Links"
            return

        link_offline = False
        for mp in block.midplanes:
            dead_ion_links = 0
            for link in self.io_link_to_mp_dict[mp]:
                if link.getState() != pybgsched.IOLink.Available:
                    block.state = "hardware offline (%s) IOLink %s" %(link.getStateString(), link.getDestinationLocation())
                    link_offline = True
                    return
                if link.getIONodeState() != pybgsched.Hardware.Available:
                    dead_ion_links += 1
                    if dead_ion_links > 4: #FIXME: make this configurable
                        block.state = "hardware offline (%s) IO Node %s" % (link.getIONodeStateString(),link.getDestinationLocation())
                        link_offline = True
                        return

        #Block for passthrough
        for nc in block.passthrough_node_cards:
            if (self.get_nodecard_state(nc.name) != pybgsched.Hardware.Available and
                    (not self.get_nodecard_isMetaState(nc.name))):
                #the nodeboard itself is in error, nothing getting through.
                block.state = "hardware offline: passthrough nodeboard %s" % nc.name
                self.offline_blocks.append(block.name)
                return

        #Block for dead switch
        for sw in block.switches:
            if self.get_switch_state(sw) != pybgsched.Hardware.Available:
                block.state = "hardware offline: switch %s" % sw 
                self.offline_blocks.append(block.name)
                return

        #Block for dead cables
        for wire in block.wires:
            if self.get_wire_state(wire) != pybgsched.Hardware.Available:
                block.state = "hardware offline: wire %s" % wire
                self.offline_blocks.append(block.name)
                return

        #wiring conflicts are caught by parent/child
        for dep_name in block._wiring_conflicts:
            try:
                dep_block = self._blocks[dep_name]
            except KeyError:
                self.logger.warning("block %s: wiring conflict %s does not exist in partition table",
                    block.name, dep_name)
            if (dep_block.used_by or
                    dep_block.cleanup_pending or
                    dep_block.state == 'busy'):
                block.state = "blocked-wiring (%s)" % dep_name
                return
        return


    def _get_jobs_on_block(self, block_name):
        try:
            job_block_filter = pybgsched.JobFilter()
            job_block_filter.setComputeBlockName(block_name)
            jobs = SWIG_vector_to_list(pybgsched.getJobs(job_block_filter))
        except:
            self.logger.critical("Unable to obtain list of jobs for block %s from bridge!", block_name)
            raise
        return jobs

    def update_block_state(self):
        """This is the main "state" update loop.  Error states, busy detection
        and cleanup all happen here.  This is to be broken up, similar to what has 
        been done for the BG/P side.

        """
        def _start_block_cleanup(block):
            self.logger.info("Block %s: starting cleanup.", block.name)
            block.cleanup_pending = True
            block.reserved_until = False
            block.reserved_by = None
            block.used_by = None
            _set_block_cleanup_state(block)

        def _initiate_block_free(block):

            try:
                self.logger.debug("CLEANUP: Block %s reporting state as %s", block.name, block.state)
                if block.state not in ["idle", "cleanup-initiate", "cleanup"]:

                    compute_block = self.get_compute_block(block.name)
                    if compute_block.getStatus() == pybgsched.Block.Initialized:
                        pybgsched.Block.initiateFree(block.name)
                        block.freeing = True
                elif block.state == "idle":
                    self.logger.info("block %s: no block cleanup was required", block.name)
                    return
            except RuntimeError:
                #we are already freeing, ignore and go on
                self.logger.info("Free for block %s already in progress", block.name)
            except:
                #ummm, I think the control system went away!
                self.logger.critical("Unable to initiate block free from bridge!")
                raise
            return



        def _children_still_allocated(block):
            for child_block in block._children:
                if child_block.used_by:
                        return True
            return False

        def _set_block_cleanup_state(b):

            #set the block to the free state and kill everything on it.
            #only if we aren't a subblock job!
            if b.block_type != 'pseudoblock':
                #not a subblock, proceed to clean up normally.
                self.logger.info("Continuing control-system block cleanup for block %s", b.name)
                _initiate_block_free(b)
                b.state = 'cleanup-initiate'
            else:
                #ensure nothing else is running on the subblock parent.  If we're the last one out, 
                #then free the subblock.
                self.logger.info("initiaitng normal block cleanup for subblockblock %s, parent: %s", b.name, b.subblock_parent)
                pb = self._blocks[b.subblock_parent]
                still_reserved_children = _children_still_allocated(pb)
                block_jobs = self._get_jobs_on_block(b.subblock_parent)

                if not still_reserved_children:
                    self.logger.info("All subblock jobs done, freeing block %s", pb.name)
                    if pb.state not in ["cleanup", "cleanup-initiate"]:
                        _start_block_cleanup(pb)
                        self.logger.info("block %s: block marked for cleanup", pb.name)
                    pb.freeing = True
                else:
                    local_job_found = False
                    for job in block_jobs:
                        #Find a job that is supposed to be running on this 
                        #subblock and kill it.
                        if (job.getCorner() == b.corner_node and 
                            job.getShape() == "x".join(b.extents) and 
                            (job.getID() not in self.killing_jobs.keys())):
                            local_job_found =  True
                            nuke_job(job.getID(), b.subblock_parent)
                    if local_job_found:
                        b.state = "cleanup"


            #NOTE: at this point new jobs cannot start on this block if we're not a pseudoblock

            #don't track jobs whose kills have already completed.
            check_killing_jobs()
            #from here on, we should be able to see if the block has returned to the free state, if, so
            #and nothing else is blocking, we can safely set to idle.

            if b.block_type == 'pseudoblock':
                if len(self.killing_jobs) > 0:
                    b.state = 'cleanup'
                return

            #Non-pseudoblock jobs only from here on.
            block_jobs = self._get_jobs_on_block(b.subblock_parent)
            #At this point new for the Q.  Blow everything away!
            if len(block_jobs) != 0:
                for job in block_jobs:
                    if job.getId() in self.killing_jobs.keys():
                        pass
                    nuke_job(job, b.name)
            b.state = 'cleanup'

            #don't track jobs whose kills have already completed.
            check_killing_jobs() #reap any ongoing kills


        def nuke_job(bg_job, block_name):
            #As soon as I get an API this is going to change.  Assume all on SN.
            #for now make a call to kill_job Job should die after 60 sec, if not earlier.

            try:
                retval = ComponentProxy('system_script_forker').fork(
                        ['/bgsys/drivers/ppcfloor/hlcs/bin/kill_job',
                            '%d'%bg_job.getId() ],
                        'bg_system_cleanup',
                        '%s cleanup:'% bg_job.getId())
                self.logger.info("killing backend job: %s for block %s",
                        bg_job.getId(), block_name)
            except xmlrpclib.Fault:
                self.logger.warning("XMLRPC Error while killing backend job: %s for block %s, will retry.", bg_job.getId(), block_name)
            except:
                self.logger.critical("Unknown Error while killing backend job: %s for block %s, will retry.", bg_job.getId(), block_name)
            else:
                self.killing_jobs[bg_job.getId()] = retval

            return

        def check_killing_jobs():

            try:
                system_script_forker = ComponentProxy('system_script_forker')
            except:
                self.logger.critical("Cannot connect to system_script forker.")
                return
            complete_jobs = []
            rev_killing_jobs = dict([(v,k) for (k,v) in self.killing_jobs.iteritems()])
            removed_jobs = []
            current_killing_jobs = system_script_forker.get_children(None, self.killing_jobs.values())

            for job in current_killing_jobs:
                if job['complete']:
                    del self.killing_jobs[rev_killing_jobs[int(job['id'])]]
                    removed_jobs.append(job['id'])
            system_script_forker.cleanup_children(removed_jobs)
            return


        while True:

            #acquire states: this is going to be the biggest pull from the control system.
            bf_start = time.time()
            hardware_fetch_time = Cobalt.Util.Timer()
            io_cache_time = Cobalt.Util.Timer()
            block_cache_time = Cobalt.Util.Timer()
            block_modification_time = Cobalt.Util.Timer()

            self.bridge_in_error = False
            try:
                #grab hardware state
                #self.logger.debug("acquiring hardware state")
                # Should this be locked?
                hardware_fetch_time.start()
                self.compute_hardware_vec = pybgsched.getComputeHardware()
                hardware_fetch_time.stop()
                self.logger.log(1, "hardware_fetch time: %f", hardware_fetch_time.elapsed_time)
            except:
                self.logger.error("Error communicating with the bridge to update partition state information.")
                self.bridge_in_error = True
                Cobalt.Util.sleep(5) # wait a little bit...
            try:
                #self.logger.debug("acquiring block states")
                #grab block states
                block_cache_time.start()
                bf = pybgsched.BlockFilter()
                bg_cached_blocks = SWIG_vector_to_list(pybgsched.getBlocks(bf))
                block_cache_time.stop()
                self.logger.log(1, "block_cache time: %f", block_cache_time.elapsed_time)
            except:
                self.logger.error("Error communicating with the bridge to update block information.")
                self.bridge_in_error = True
                Cobalt.Util.sleep(5) # wait a little bit...
            if self.bridge_in_error:
                self.logger.critical("Cannot contact bridge, update suspended.")
                #try again until we can acquire a link to the control system
                continue

            # build an IOLinks status cache, a midplane only goes in here if
            # it will not boot due to failed links
            io_cache_time.start()
            self.failed_io_midplane_cache = set()
            new_failed_io_block_names = set()
            #self.io_link_to_mp_dict = {}
            new_io_link_to_mp_dict = {}
            failed_mp = pybgsched.StringVector()
            unconnected_io = pybgsched.StringVector()
            io_comm_bridge_in_error = False

            for block_name in self._managed_blocks:
                if self._blocks[block_name].block_type == 'pseudoblock':
                    continue
                failed_mp.clear()
                unconnected_io.clear()
                try:
                    pybgsched.Block.checkIO(block_name, unconnected_io, failed_mp)
                except:
                    self.logger.error("Error communicating with the bridge to update block information.")
                    self.bridge_in_error = True
                    Cobalt.Util.sleep(5) # wait a little bit...
                    break

                if failed_mp.size() > 0:
                    new_failed_io_block_names.add(block_name)

            if self.bridge_in_error == True:
                continue
            self.failed_io_block_names = new_failed_io_block_names

            for mp_a in range(0, self.compute_hardware_vec.getMachineSize(sw_char_to_dim_dict['A'])):
                for mp_b in range(0, self.compute_hardware_vec.getMachineSize(sw_char_to_dim_dict['B'])):
                    for mp_c in range(0, self.compute_hardware_vec.getMachineSize(sw_char_to_dim_dict['C'])):
                        for mp_d in range(0, self.compute_hardware_vec.getMachineSize(sw_char_to_dim_dict['D'])):
                            mp = self.compute_hardware_vec.getMidplane(pybgsched.Coordinates(mp_a, mp_b, mp_c, mp_d)).getLocation()
                            try:
                                iolv = pybgsched.getIOLinks(mp)
                            except RuntimeError, e:
                                # if for one reason or another we can't get links, this mp is a non-starter.
                                if str(e) == "Data record(s) not found.":
                                    #if we have no links, then this midplane is definitely dead:
                                    self.logger.warning("No IO links found for midplane: %s". mp)
                                else:
                                    self.logger.warning("Unknown RunntimeError encountered!")
                                self.failed_io_midplane_cache.add(mp)
                                new_io_link_to_mp_dict[mp] = []
                                continue

                            io_links = SWIG_vector_to_list(iolv)
                            if len(io_links) < 4: #FIXME: Make this a threshold
                                self.failed_io_midplane_cache.add(mp)
                            new_io_link_to_mp_dict[mp] = io_links

            self.io_link_to_mp_dict = new_io_link_to_mp_dict
            io_cache_time.stop()
            self.logger.log(1, "io_cache time: %f", io_cache_time.elapsed_time)

            # first, set all of the nodecards to not busy
            for nc in self.node_card_cache.values():
                nc.used_by = ''
            self._blocks_lock.acquire()
            now = time.time()
            self.bridge_partition_cache = {}
            self.offline_blocks = []
            missing_blocks = set(self._blocks.keys())
            new_blocks = []

            block_modification_time.start()
            try:
                for block in bg_cached_blocks:
                    #find and update idle based on whether control system reads block as
                    #free or not.

                    self.bridge_partition_cache[block.getName()] = block
                    missing_blocks.discard(block.getName())
                    if self._blocks.has_key(block.getName()):
                        b = self._blocks[block.getName()]
                        b.state = _get_state(block)
                        if b.state == 'idle' and b.freeing == True:
                            b.freeing = False
                        b._update_node_cards()
                        if b.reserved_until and now > b.reserved_until:
                            b.reserved_until = False
                            b.reserved_by = None
                    else:
                        new_blocks.append(block)

                # remove the missing partitions and their wiring relations
                really_subblocks = []
                for bname in missing_blocks:
                    if self._blocks[bname].size < 128 and self._blocks[bname].subblock_parent not in missing_blocks:
                        really_subblocks.append(bname)
                        continue
                    self.logger.info("missing block removed: %s", bname)
                    b = self._blocks[bname]
                    for dep_name in b._wiring_conflicts:
                        self.logger.debug("removing wiring dependency from: %s", dep_name)
                        self._blocks[dep_name]._wiring_conflicts.discard(b.name)
                    if b.name in self._managed_blocks:
                        self._managed_blocks.discard(b.name)
                    del self._blocks[b.name]

                for bname in really_subblocks:
                    missing_blocks.remove(bname)

                bp_cache = {}

                # throttle the adding of new partitions so updating of
                # machine state doesn't get bogged down
                for block in new_blocks[:8]:
                    self.logger.info("new block found: %s", block.getName())
                    #we need the full info for the new ones
                    detailed_block_filter = pybgsched.BlockFilter()
                    detailed_block_filter.setName(block.getName())
                    detailed_block_filter.setExtendedInfo(True)
                    new_block_info = pybgsched.getBlocks(detailed_block_filter)
                    #bridge_p = Cobalt.bridge.Partition.by_id(partition.id)
                    self._blocks.q_add([self._new_block_dict(new_block_info[0])])
                    b = self._blocks[block.getName()]
                    self._detect_wiring_deps(b)

                # if partitions were added or removed, then update the relationships between partitions
                if len(missing_blocks) > 0 or len(new_blocks) > 0:
                    self.logger.debug("update_block_state updating relatives for new blocks.")
                    self.update_relatives()
                block_modification_time.stop()
                self.logger.log(1, "block_modification time: %f", block_modification_time.elapsed_time)
                bf_end = time.time()
                self.logger.log(1,'update loop init: %f sec',bf_end - bf_start)

                for b in self._blocks.values():
                    #start off all pseudoblocks as idle, we can make them not idle soon.
                    if b.block_type == "pseudoblock":
                        b.state = 'idle'

                block_update_start = time.time()
                cleanup_time = Cobalt.Util.Timer()
                recompute_block_state_time = Cobalt.Util.Timer()
                for b in self._blocks.values():
                    cleanup_time.start()
                    if b.cleanup_pending:
                        if b.used_by:
                            # start a requested job cleanup
                            _start_block_cleanup(b)
                            if b.state not in ['cleanup', 'cleanup-initiate']:
                                b.cleanup_pending = False
                                b.freeing = False
                                self.logger.info("partition %s: cleaning complete",
                                        b.name)
                        else:
                            # check ongoing cleanup
                            busy = []
                            parts = list(b._children)
                            parts.append(b)
                            for part in parts:
                                if (part.block_type != 'pseudoblock' and
                                        self.bridge_partition_cache[part.name].getStatus() != pybgsched.Block.Free):
                                    busy.append(part.name)
                                elif (part.block_type == 'pseudoblock' and
                                        self.bridge_partition_cache[part.subblock_parent].getStatus() != pybgsched.Block.Free):
                                    busy.append(part.name)
                            if len(busy) > 0:
                                _set_block_cleanup_state(b)
                            if b.state in ['cleanup', 'cleanup-initiate']:
                                self.logger.info("partition %s: still cleaning; busy partition(s): %s", b.name, ", ".join(busy))
                            else:
                                b.cleanup_pending = False
                                b.freeing = False
                                self.logger.info("partition %s: cleaning complete", b.name)

                    if b.state not in ["cleanup","cleanup-initiate"] and b.block_type != 'pseudoblock':
                        # Cleanup blocks that have had their jobs terminate early.
                        (b.block_type != 'pseudoblock') and (self.bridge_partition_cache[b.name].getStatus() == pybgsched.Block.Free) and (b.used_by)
                        if (not b.reserved_by and
                                b.block_type != 'pseudoblock' and
                                self.bridge_partition_cache[b.name].getStatus() == pybgsched.Block.Free and
                                b.used_by):
                            #FIXME: as noted by Brian, we should make this anything without a reservation.
                            # more likely set a flag to note blocks running outside of Cobalt.
                            _start_block_cleanup(b)
                            cleanup_time.stop()
                            continue
                    cleanup_time.stop()

                self.logger.log(1, 'cleanup_time: %f', cleanup_time.elapsed_time)

                recompute_block_state_time.start()
                self._recompute_block_state()
                recompute_block_state_time.stop()
                self.logger.log(1,'recompute_block_state: %f', recompute_block_state_time.elapsed_time)

                block_update_end = time.time()
                self.logger.log(1,'block_update overall: %f', block_update_end - block_update_start)
            except:
                self.logger.error("error in update_block_state", exc_info=True)
            self._blocks_lock.release()

            Cobalt.Util.sleep(10)
        #End while(true)



    def check_subblock_blocked(self, block):
        '''mark a subblock as blocked based on relative's activities.
           return true if we are blocked (don't really have to update status beyond that.

        '''

        retval = False
        for rel in block._relatives:
            if rel.state in ['busy', 'allocated', 'cleanup', 'cleanup-initiate', 'foo']:
                if rel.name != block.subblock_parent:
                    retval = True
                    block.state = 'blocked (%s)' % rel.name
                    break
                else:
                    if rel.state == 'busy':
                        found = False
                        for pg in self.process_groups.itervalues():
                            #if we have a pgroup with our parent's location
                            #then we're really blocked.  Gets script jobs too.
                            if pg.location[0] == rel.name:
                                found = True
                                break
                        if found:
                            retval = True
                            block.state = 'blocked (%s)' % rel.name
                            break
                    else:
                        retval = True
                        block.state = 'blocked (%s)' % rel.name
                        break

        return retval



    def _mark_block_for_cleaning(self, block_name, jobid, locking=True):
        '''Mark a partition as needing to have cleanup code run on it.
           Once marked, the block must eventually become usable by another job, 
           or must be placed in an error state pending admin intervention.

        '''
        if locking:
            self._blocks_lock.acquire()
        self.logger.info("block %s: prepping for cleanup, used by=%s, jobid=%s", block_name, 
                self._blocks[block_name].used_by, jobid)
        try:
            block = self._blocks[block_name]
            if block.used_by == jobid or jobid == None:
                block.cleanup_pending = True
                self.logger.info("block %s: block marked for cleanup", block_name)
                block.state = "cleanup"
                block.freeing = True
                block.current_reboots = 0
                #if this block is going to cleanup, the by definition, 
                #the reservation (aka "the Party") is over.
                #self.reserve_resources_until(block_name, None, jobid)

            elif block.used_by != None:
                #may have to relax this for psedoblock case.
                self.logger.info("block %s: job %s was not the current partition user (%s); block not marked " + \
                    "for cleanup", block, jobid, block.used_by)
        except:
            self.logger.exception("block %s: unexpected exception while marking the block for cleanup", block_name)
        if locking:
            self._blocks_lock.release()

    def _validate_kernel(self, kernel):
        '''Keeping around for when we actually get kernel support added in for this system.

        '''
        if self.config.get('kernel') != 'true':
            return True
        kernel_dir = "%s/%s" % (os.path.expandvars(self.config.get('bootprofiles')), kernel)
        return os.path.exists(kernel_dir)

    def _set_kernel(self, partition, kernel):
        '''Set the kernel to be used by jobs run on the specified partition

        This has to be redone.
        '''
        pass

    def _clear_kernel(self, partition):
        '''Set the kernel to be used by a partition to the default value

        No real change needed here
        '''

        if self.config.get('kernel') == 'true':
            try:
                self._set_kernel(partition, "default")
            except:
                logger.error("partition %s: failed to reset boot location" % (partition,))

    def generate_xml(self):
        """This method produces an XML file describing the managed partitions, suitable for use with the simulator."""
        ret = "<BG>\n"
        ret += "<BlockList>\n"
        for b_name in self._managed_blocks:
            b = self._blocks[b_name]

            ret += "   <Block name='%s'>\n" % p.name
            for nc in b.node_cards:
                ret += "      <NodeCard id='%s' />\n" % nc.name
            #for s in p.switches:
            #    ret += "      <Switch id='%s' />\n" % s
            ret += "   </Block>\n"

        ret += "</BlockList>\n"

        ret += "</BG>\n"

        return ret
    generate_xml = exposed(generate_xml)

    @exposed
    @query
    def add_process_groups (self, specs):

        """Create a process group.

        Arguments:
        spec -- dictionary hash specifying a process group to start
        """

        if self.suspend_booting:
            #booting isn't happening right now, just exit.
            self.logger.critical("Booting suspended.  Unable to add process group right now.")
            raise RuntimeError, "Booting is halted!"

<<<<<<< HEAD
        # FIXME: setting exit_status to signal the job has failed isn't really the right thing to do.  another flag should be
        # added to the process group that wait_process_group uses to determine when a process group is no longer active.  an
        # error message should also be attached to the process group so that cqm can report the problem to the user.
=======
        self.logger.info("add_process_groups(%r)" % (specs))

        # FIXME: setting exit_status to signal the job has failed isn't really
        # the right thing to do.  another flag should be added to the process
        # group that wait_process_group uses to determine when a process group
        # is no longer active.  An  error message should also be attached to
        # the process group so that cqm can report the problem to the user.
>>>>>>> bf4ef853

        start_apg_timer = time.time()
        process_groups = self.process_groups.q_add(specs)
        for pgroup in process_groups:
            pgroup.label = "Job %s/%s/%s" % (pgroup.jobid,
                    pgroup.user, pgroup.id)
            pgroup.nodect = self._blocks[pgroup.location[0]].size
            self.logger.info("%s: process group %s created to track job status",
                    pgroup.label, pgroup.id)
            try:
                self._set_kernel(pgroup.location[0], pgroup.kernel)
            except Exception, e:
                self.logger.error("%s: failed to set the kernel; %s", 
                        pgroup.label, e)
                pgroup.exit_status = 255
            else:
                if pgroup.kernel != "default":
                    self.logger.info("%s: now using kernel %s", 
                            pgroup.label, pgroup.kernel)
                if pgroup.mode == "script":
                    pgroup.forker = 'user_script_forker'
                else:
                    pgroup.forker = 'bg_runjob_forker'
                if self.reserve_resources_until(pgroup.location,
                        float(pgroup.starttime) + 60*float(pgroup.walltime),
                        pgroup.jobid):
                    boot_location_block = self._blocks[pgroup.location[0]]
                    boot_location = boot_location_block.subblock_parent
                    try:
                        compute_block = self.get_compute_block(boot_location)
                        pybgsched.Block.addUser(boot_location, pgroup.user)
                    except RuntimeError:
                        self._fail_boot(pgroup, boot_location, "%s: Unable to retrieve control system data for block %s. Aborting job." % (pgroup.label, boot_location))

                    if boot_location_block.block_type == 'pseudoblock':
                        #we have to boot a subblock job.  This block may already be booted.
                        pgroup.subblock = True
                        pgroup.subblock_parent = boot_location
                        pgroup.corner = boot_location_block.corner_node
                        pgroup.extents = boot_location_block.extents
                        if compute_block.getStatus() in [pybgsched.Block.Allocated, pybgsched.Block.Booting]:
                            #we are in the middle of starting another on the same subblock. We need to wait until this 
                            #block has completed booting.
                            self.pgroups_pending_boot.append(pgroup)
                            continue
                        elif compute_block.getStatus() == pybgsched.Block.Initialized:
                            #already booted, we can start right away.
                            if not (self._blocks[boot_location].state in ['cleanup','cleanup-initiate']) or self._blocks[boot_location].freeing: #well almost.  the block appears to be freeing.
                                self._log_successful_boot(pgroup, boot_location, "%s: Block %s for location %s already booted.  Starting task for job %s. (APG)" % (pgroup.label, boot_location, pgroup.location[0], pgroup.jobid))
                                compute_block.addUser(boot_location, pgroup.user)
                                self._start_process_group(pgroup)
                                self._clear_boot_lists(pgroup)
                                continue
                            else: #we're going to have to wait for this block to free and reboot the block.
                                self.logger.info("%s trying to start on freeing block %s. waiting until free.", pgroup.label, boot_location)
                                self.pgroups_wait_reboot.append(pgroup)
                                continue
                        #otherwise we should proceed through normal block booting proceedures.
                    boot_completed = self.initiate_boot(boot_location)    
               else:
                    self._fail_boot(pgroup, pgroup.location[0], "%s: the internal reservation on %s expired; job has been terminated"% (pgroup.label,
                                                    pgroup.location))

        end_apg_timer = time.time()
        self.logger.debug("add_process_groups startup time: %s sec", (end_apg_timer - start_apg_timer))
        return process_groups

    def get_compute_block(self, block, extended_info=False):
        '''We do this a lot, this is just to make the information call more readable.

        block -- a string containing the block name
        extended_info -- Default: False.  If set to true, pulls extended info for the
            block like hardware information.

        '''
        block_location_filter = pybgsched.BlockFilter()
        block_location_filter.setName(block)
        if extended_info:
            block_location_filter.setExtendedInfo(True)
        return pybgsched.getBlocks(block_location_filter)[0]

    def initiate_boot(self, boot_location):
        '''Initiate the boot on a block, return True if the boot started successfully, otherwise return false.

        '''

        try: #start the nonblocking boot.
            boot_block.initiateBoot(boot_location)
            self._log_successful_boot(pgroup, boot_location, "%s: Initiating boot at location %s." % (pgroup.label, boot_location))
        except RuntimeError:
            self._fail_boot(pgroup, boot_location, "%s: Unable to boot block %s due to RuntimeError. Aborting job startup." % (pgroup.label, boot_location))
        else:
            self.booting_blocks[boot_location] = pgroup
            return True
        return False
        


    def _log_successful_boot(self, pgroup, location, success_string=None):
        '''Code to stamp in the cobatlog and syslog that a boot completed successfully.

        pgroup -- the pgroup affected by the failed boot attempt
        location -- the block location where the failure occurred
        success_string -- an optional string. If not set, default boot failure logging message is used.
        '''
        if success_string == None:
            success_string = "%s: Block %s for location %s successfully booted.  Starting task for job %s." % (pgroup.label, location, pgroup.location[0], pgroup.jobid)
        self.logger.info(success_string)
        cobalt_log_write(pgroup.cobalt_log_file, success_string, pgroup.user)

    def _clear_boot_lists(self, pgroup):
        '''Clean out the lists of ongoing block boots.

        '''
        #bb_count = self.booting_blocks.count(pgroup)
        ppb_count = self.pgroups_pending_boot.count(pgroup)
        pwr_count = self.pgroups_wait_reboot.count(pgroup)

        try:
            del self.booting_blocks[self._blocks[pgroup.location[0]].subblock_parent]
        except KeyError:
            pass
        #for i in range(1, bb_count):
        #    self.booting_blocks.remove(pgroup)
        for i in range(0,ppb_count):
            self.pgroups_pending_boot.remove(pgroup)
        for i in range(0,pwr_count):
            self.pgroups_wait_reboot.remove(pgroup)

    def _fail_boot(self, pgroup, location, failure_string=None):

        '''Code to cleanup and log the failure of a boot.
        Also, ensure entries to appropriate log files and .cobaltlogs happen.
        This will release the resource reservation immediately as well.

        pgroup -- the pgroup affected by the failed boot attempt
        location -- the block location where the failure occurred
        failure_string -- an optional string. If not set, default boot failure logging message is used.

        '''

        if failure_string == None:
            failure_string = "%s: Job %s terminated due to boot failure. No task was started." % (pgroup.label, pgroup.jobid)

        self.logger.warning(failure_string)
        #COBALTLOG
        cobalt_log_write(pgroup.cobalt_log_file, failure_string, pgroup.user)
        pgroup.exit_status = 255
        #strip pgroup out of appropriate places?
        self.reserve_resources_until(pgroup.location, None, pgroup.jobid)
        #reservation should be released at start of cleaning.
        self._mark_block_for_cleaning(location, pgroup.jobid)
        self._clear_boot_lists(pgroup)

        return

    def subblock_parent_cleaning(self, block_name):
        self._blocks_lock.acquire()
        retval = (self._blocks[self._blocks[block_name].subblock_parent].state in ['cleanup', 'cleanup-initiate'])
        self._blocks_lock.release()
        return retval

    def check_pgroups_wait_reboot (self):

        '''Sometimes we have to wait until we can reboot the block.
        This is what allows us to do so.

        A block can move from this to starting the job, checking an ongoing
        boot, it can also initiate a boot if the block is seen as free.

        '''
        #TODO: check to see if the block is healthy enough to boot,  if we have a sudden case of dead-link,
        #bad-hardware, et al. we should totally bail out.


        if self.suspend_booting:
            #booting isn't happening right now, just exit.
            return

        progressing_pgroups = []
        for pgroup in self.pgroups_wait_reboot:

            if not self.reserve_resources_until(pgroup.location, float(pgroup.starttime) + 60*float(pgroup.walltime), pgroup.jobid):
                self._fail_boot(pgroup, pgroup.location[0], "%s: the internal reservation on %s expired; job has been terminated"% (pgroup.label,
                                                                        pgroup.location))
                continue
            parent_block_name = self._blocks[pgroup.location[0]].subblock_parent
            cobalt_block = self._blocks[pgroup.location[0]]
            if cobalt_block.max_reboots != None and cobalt_block.current_reboots >= cobalt_block.max_reboots:
                self._fail_boot(pgroup, pgroup.location[0],
                        "%s: job killed: too many boot attempts." % pgroup.jobid)
                continue
            cobalt_block.current_reboots += 1

            reboot_block = self.get_compute_block(parent_block_name)
            if reboot_block.getStatus() == pybgsched.Block.Free: #block freed: initiate reboot
                progressing_pgroups.append(pgroup) 
                boot_location_block = self._blocks[pgroup.location[0]]
                boot_location = boot_location_block.subblock_parent
                try: #Initiate boot here, I guess?  Need to make this not block.
                    #if we're already booted, (subblock), we can immediately move to start.
                    boot_block = self.get_compute_block(boot_location)
                    boot_block.addUser(boot_location, pgroup.user)
                    boot_block.initiateBoot(boot_location)
                    self._log_successful_boot(pgroup, boot_location, 
                        "%s: Initiating boot at location %s." % (pgroup.label, boot_location))
                except RuntimeError:
                    self._fail_boot(pgroup, boot_location,
                        "%s: Unable to boot block %s. Aborting job startup." % (pgroup.label, boot_location))
                except:
                    self.logger.critical()
                    self._fail_boot(pgroup, boot_location,
                            "%s: unexpected exception while booting %s. Aborting job startup." % (pgroup.label, boot_location))
                else:
                    self.booting_blocks[boot_location] = pgroup   
            elif reboot_block.getStatus() in [pybgsched.Block.Allocated, pybgsched.Block.Booting]: # block rebooting, check pending boot
                self.logger.warning("%s: Block for pending subblock job on %s is booting.  Waiting for boot completion.", pgroup.label, pgroup.location[0])
                progressing_pgroups.append(pgroup)
                self.pgroups_pending_boot.append(pgroup)
            elif reboot_block.getStatus == pybgsched.Block.Initialized:
                if self._blocks[reboot_block.getName()].freeing == False: #block rebooted. Go ahead and start job.
                    self._log_successful_boot(pgroup, boot_location, 
                            "%s: Block for pending subblock job on %s is rebooted.  Starting job." % (pgroup.label, pgroup.location[0]))
                    reboot_block.addUser(pgroup.subblock_parent, pgroup.user)
                    self._start_process_group(pgroup)
                    self._clear_boot_lists(pgroup)

        for pgroup in progressing_pgroups:
            self.pgroups_wait_reboot.remove(pgroup)

    check_pgroups_wait_reboot = automatic(check_pgroups_wait_reboot, automatic_method_default_interval)

    def check_pgroups_pending_boot(self):
        '''check up on groups that are waiting to start up.

        '''
        if self.suspend_booting:
            #booting isn't happening right now, just exit.
            return

        booted_pgroups = []
        for pgroup in self.pgroups_pending_boot:
            if not self.reserve_resources_until(pgroup.location, float(pgroup.starttime) + 60*float(pgroup.walltime), pgroup.jobid):
                self._fail_boot(pgroup, pgroup.location[0], "%s: the internal reservation on %s expired; job has been terminated"% (pgroup.label,
                                                                        pgroup.location))
                self._clear_boot_lists(pgroup)
                continue
            boot_block = self.get_compute_block(pgroup.subblock_parent)

            if boot_block.getStatus() == pybgsched.Block.Initialized:
                self._log_successful_boot(pgroup, pgroup.subblock_parent,
                        "%s: Block %s for location %s successfully booted."\
                        "  Starting task for job %s. (CPPB)" % (pgroup.label,
                            pgroup.subblock_parent, pgroup.location[0],
                            pgroup.jobid))
                boot_block.addUser(pgroup.subblock_parent, pgroup.user)
                self._start_process_group(pgroup)
                self._clear_boot_lists(pgroup)
            elif boot_block.getStatus() == pybgsched.Block.Free: #Something has gone very wrong here, abort. Should we try and boot again?
                #may have had an inopportune free, go ahead and make this and try and reboot.
                self.pgroups_wait_reboot.append(pgroup)
                self.logger.warning("%s: Block for pending subblock job on %s free. Attempting reboot.", pgroup.label, pgroup.location[0])
                booted_pgroups.append(pgroup)

        #clean up the ones we've stopped tracking
        for pgroup in booted_pgroups:
            self.pgroups_pending_boot.remove(pgroup)

    check_pgroups_pending_boot = automatic(check_pgroups_pending_boot, automatic_method_default_interval)

    def check_boot_status(self):

        booted_blocks = []
        for block_loc in self.booting_blocks.keys():
            pgroup = self.booting_blocks[block_loc]

            try:
                block_location_filter = pybgsched.BlockFilter()
                block_location_filter.setName(block_loc)
                boot_block = pybgsched.getBlocks(block_location_filter)[0]
            except RuntimeError:
                self.logger.warning("Unable to get block status from control system during block boot.")
                continue

            status = boot_block.getStatus()
            status_str = boot_block.getStatusString()
            if self._blocks[block_loc].freeing == True:
                self.logger.warning("%s: Booting aborted by an incoming free request, will attempt to reboot block %s.", pgroup.label, block_loc)
                self.pgroups_wait_reboot.append(pgroup)
                booted_blocks.append(block_loc)
                continue
            if status not in [pybgsched.Block.Initialized, pybgsched.Block.Allocated, pybgsched.Block.Booting]:
                #we are in a state we really shouldn't be in.  Time to fail.
                if status == pybgsched.Block.Free:
                    self.logger.warning("%s: Block %s found in free state.  Attempting reboot.", pgroup.label, pgroup.location[0])
                    if not pgroup in self.pgroups_wait_reboot:
                        self.pgroups_wait_reboot.append(pgroup)
                        booted_blocks.append(block_loc)
                else:
                    self._fail_boot(pgroup, pgroup.location[0], "%s: Unable to boot block %s. Aborting job startup. Block status was %s" % (pgroup.label, pgroup.location[0], status_str))
            elif status != pybgsched.Block.Initialized:
                self.logger.debug("%s: Block: %s waiting for boot: %s",pgroup.label, pgroup.location[0],  boot_block.getStatusString())
                continue
            else:
                #we are good: start the job.
                self._log_successful_boot(pgroup, block_loc, "%s: Block %s for location %s successfully booted.  Starting task for job %s. (CBS)" % (pgroup.label, block_loc, pgroup.location[0], pgroup.jobid))
                pgroup = self.booting_blocks[block_loc]
                self._start_process_group(pgroup, block_loc)
                self._clear_boot_lists(pgroup)

        for block_loc in booted_blocks:
            self.booting_blocks.pop(block_loc)

    check_boot_status = automatic(check_boot_status, automatic_method_default_interval)

    def _start_process_group(self, pgroup, block_loc=None):
        '''Start a process group at a specified location.

           A block_loc of None means to not do any boot check or boot tracking cleanup.

        '''
        booted_blocks = []
        #check the reservation, if we still have the block, then proceed to start, otherwise die here.

        if not self.reserve_resources_until(pgroup.location, 
                float(pgroup.starttime) + 60*float(pgroup.walltime), pgroup.jobid):
            self._fail_boot(pgroup, pgroup.location[0], 
                    "%s: the internal reservation on %s expired; job has been terminated" % (pgroup.label,
                        pgroup.location))
            return
        cobalt_block = self._blocks[pgroup.location[0]]
        cobalt_block.current_reboots = 0
        try:
            self.logger.info("%s: Forking task on %s.",pgroup.label, pgroup.location[0])
            pgroup.start()
            if block_loc != None:
                booted_blocks.append(block_loc)
            if pgroup.head_pid == None:
                self.logger.error("%s: process group failed to start using the %s component; releasing resources",
                        pgroup.label, pgroup.forker)
                self.reserve_resources_until(pgroup.location, None, pgroup.jobid)
                self._mark_block_for_cleaning(block_loc, pgroup.jobid)
                pgroup.exit_status = 255
        except (ComponentLookupError), e:
            self.logger.error("%s: failed to contact the %s component", pgroup.label, pgroup.forker)
            # do not release the resources; instead re-raise the exception and allow cqm to the opportunity to retry
            # until the job has exhausted its maximum alloted time
            #del self.process_groups[pgroup.id]
            return #do we need to start the whole thing again (retry state from cqm?)
        except (xmlrpclib.Fault), e:
            self.logger.error("%s: a fault occurred while attempting to start the process group using the %s "
                    "component", pgroup.label, pgroup.forker)
            # do not release the resources; instead re-raise the exception and allow cqm to the opportunity to retry
            # until the job has exhausted its maximum alloted time
            #del self.process_groups[process_group.id]
            #raise
            pgroup.exit_status = 255
            self.reserve_resources_until(pgroup.location, None, pgroup.jobid)
            self._mark_block_for_cleaning(block_loc, pgroup.jobid)
            booted_blocks.append(block_loc)
            return
        except:
            self.logger.error("%s: an unexpected exception occurred while attempting to start the process group "
                    "using the %s component; releasing resources", pgroup.label, pgroup.forker, exc_info=True)
            self.reserve_resources_until(pgroup.location, None, pgroup.jobid)
            self._mark_block_for_cleaning(block_loc, pgroup.jobid)
            pgroup.exit_status = 255
        finally:
            for block_id in booted_blocks:
                del self.booting_blocks[block_id]

        return

    check_boot_status = automatic(check_boot_status, automatic_method_default_interval)
    
    def get_process_groups (self, specs):
        return self.process_groups.q_get(specs)
    get_process_groups = exposed(query(get_process_groups))

    def _get_exit_status (self):
        '''Get the exit status of a process group that has completed.

        Args:
        None

        Side Effects: Lots!
            If a forked processes' return code is detected, then the it is set
            in the process group and the job's resources are marked for cleaning.
            It will also set information about signals.  Once the child is 
            detected as having ended, the resource reservation is released, and
            the block is marked for cleanup.

            The forker is then prodded to cull it's cache of the ended process.

            If this component cannot determine the exit staus of the now 
            defunct or otherwise nonexistent forked process, then it sets the 
            exit status to a sentinel (1234567).  

        '''

        children = {}
        cleanup = {}
        for forker in ['bg_runjob_forker', 'user_script_forker']:
            try:
                for child in ComponentProxy(forker).get_children("process group", None):
                    children[(forker, child['id'])] = child
                    child['pg'] = None
                cleanup[forker] = []
            except ComponentLookupError, e:
                self.logger.error("failed to contact the %s component to obtain a list of children", forker)
            except:
                self.logger.error("unexpected exception while getting a list of children from the %s component",
                    forker, exc_info=True)
        for pg in self.process_groups.itervalues():
            if pg.forker in cleanup:
                clean_block = False
                if (pg.forker, pg.head_pid) in children:
                    child = children[(pg.forker, pg.head_pid)]
                    child['pg'] = pg
                    if child['complete']:
                        if pg.exit_status is None:
                            pg.exit_status = child["exit_status"]
                            if child["signum"] == 0:
                                self.logger.info("%s: job exited with status %s", pg.label, pg.exit_status)
                            else:
                                if child["core_dump"]:
                                    core_dump_str = ", core dumped"
                                else:
                                    core_dump_str = ""
                                self.logger.info("%s: terminated with signal %s%s", pg.label, child["signum"], core_dump_str)
                        cleanup[pg.forker].append(child['id'])
                        clean_block = True
                else:
                    #if we are still booting we need to ignore the process group.  Only you can prevent 1234567's --PMR
                    found = False
                    for boot_pg in self.booting_blocks.values():
                        if boot_pg.id == pg.id:
                            found = True
                            break
                    for boot_pg in self.pgroups_pending_boot:
                        if boot_pg.id == pg.id:
                            found = True
                            break
                    for boot_pg in self.pgroups_wait_reboot:
                        if boot_pg.id == pg.id:
                            found = True
                            break
                    if found:
                        continue

                    if pg.exit_status is None:
                        # the forker has lost the child for our process group
                        self.logger.info("%s: job exited with unknown status", pg.label)
                        # FIXME: should we use a negative number instead to indicate internal errors? --brt
                        pg.exit_status = 1234567
                        clean_block = True
                if clean_block:
                    self.reserve_resources_until(pg.location, None, pg.jobid)
                    #self._mark_block_for_cleaning(pg.location[0], pg.jobid)

        # check for children that no longer have a process group associated with them and add them to the cleanup list.  this
        # might have happpened if a previous cleanup attempt failed and the process group has already been waited upon
        for forker, child_id in children.keys():
            if children[(forker, child_id)]['pg'] is None:
                cleanup[forker].append(child['id'])

        # cleanup any children that have completed and been processed
        for forker in cleanup.keys():
            if len(cleanup[forker]) > 0:
                try:
                    ComponentProxy(forker).cleanup_children(cleanup[forker])
                except ComponentLookupError, e:
                    self.logger.error("failed to contact the %s component to cleanup children", forker)
                except:
                    self.logger.error("unexpected exception while requesting that the %s component perform cleanup",
                        forker, exc_info=True)
    _get_exit_status = automatic(_get_exit_status, float(get_config_option('bgsystem', 'get_exit_status_interval', automatic_method_default_interval)))


    def wait_process_groups (self, specs):
        """Get the exit status of any completed process groups.  If completed,
        initiate the partition cleaning process, and remove the process group 
        from system's list of active processes.

        """

        process_groups = [pg for pg in self.process_groups.q_get(specs) if pg.exit_status is not None]
        for process_group in process_groups:
            del self.process_groups[process_group.id]
        return process_groups
    wait_process_groups = exposed(query(wait_process_groups))

    def signal_process_groups (self, specs, signame="SIGINT"):
        """Send a signal to a currently running process group as specified by signame.

        if no signame, then SIGINT is the default.

        """

        my_process_groups = self.process_groups.q_get(specs)
        for pg in my_process_groups:
            if pg.exit_status is None:
                try:
                    if pg.head_pid != None:
                        self.logger.warning("%s: sending signal %s via %s", pg.label, signame, pg.forker)
                        ComponentProxy(pg.forker).signal(pg.head_pid, signame)
                    else:
                        self.logger.warning("%s: attempted to send a signal to job that never started", pg.label)
                except:
                    self.logger.error("%s: failed to communicate with %s when signaling job", pg.label, pg.forker)

        return my_process_groups
    signal_process_groups = exposed(query(signal_process_groups))

    @exposed
    def validate_job(self, spec):
        #can we do this earlier, it really sucks to figure out that your job can't run
        #when you're being queued and in the cqm "Running" state.
        """validate a job for submission

        Arguments:
        spec -- job specification dictionary
        """
        spec = BGBaseSystem.validate_job(self, spec)
        #No kernel stuff.  That will go here.
        return spec

    @exposed
    def halt_booting(self, user):
        self.logger.critical("Booting halted by: %s", user)
        self.suspend_booting = True
        return

    @exposed
    def resume_booting(self, user):
        self.logger.critical("Booting resumed by: %s", user)
        self.suspend_booting = False
        return

    @exposed
    def booting_status(self):
        return self.suspend_booting

    @exposed
    def set_cleaning(self, block, jobid, whoami):
        self.logger.warning("User %s force-cleaning block %s.", whoami, block)
        self._mark_block_for_cleaning(block, jobid)
        #self.reserve_resources_until(pgroup.location, None, jobid)
        return

    @exposed
    def initiate_proxy_boot(self, location, user=None, jobid=None):
        return self.initiate_boot(location)

    @exposed is_block_initialized(self, location):
        b = self.get_compute_block(location)
        return if b.getStatus() == pybgsched.Block.Initialized 
        
    @exposed
    def initiate_proxy_free(self, location, user=None, jobid=None):
        raise NotImplementedError, "Proxy freeing is not supported for this configuration."
<|MERGE_RESOLUTION|>--- conflicted
+++ resolved
@@ -1698,11 +1698,6 @@
             self.logger.critical("Booting suspended.  Unable to add process group right now.")
             raise RuntimeError, "Booting is halted!"
 
-<<<<<<< HEAD
-        # FIXME: setting exit_status to signal the job has failed isn't really the right thing to do.  another flag should be
-        # added to the process group that wait_process_group uses to determine when a process group is no longer active.  an
-        # error message should also be attached to the process group so that cqm can report the problem to the user.
-=======
         self.logger.info("add_process_groups(%r)" % (specs))
 
         # FIXME: setting exit_status to signal the job has failed isn't really
@@ -1710,7 +1705,6 @@
         # group that wait_process_group uses to determine when a process group
         # is no longer active.  An  error message should also be attached to
         # the process group so that cqm can report the problem to the user.
->>>>>>> bf4ef853
 
         start_apg_timer = time.time()
         process_groups = self.process_groups.q_add(specs)
