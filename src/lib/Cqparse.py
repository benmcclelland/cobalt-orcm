#
# cqparse.py
# Cobalt Queue Parser
#
# Matthew Woitaszek
# 21 November 2006
#
# Portions of this file are based on the existing Cobalt qhist script developed
# by Argonne National Laboratory. Special thanks to Theron Voran for his
# assistance!
#
# This script parses the Cobalt logs and presents a data structure
# representing user jobs.
#
__revision__ = '$Revision$'

import commands, datetime, os, re, logging, string, sys, time, ConfigParser, math
import Cobalt.Proxy, Cobalt.Data, Cobalt.Logging

#
# Configuration
#

# Choose the default log directory. If we have /var/log/cobalt, use that
# (as in a production system). If debugging from SVN, use the local logs.
# Otherwise, panic!
# read log_dir from [cqm] in cobalt.conf
CP = ConfigParser.ConfigParser()
CP.read(['/etc/cobalt.conf'])
try:
    DEFAULT_LOG_DIRECTORY = CP.get('cqm', 'log_dir')
except ConfigParser.NoOptionError:
    DEFAULT_LOG_DIRECTORY = '/var/log/cobalt-accounting'

# if os.path.exists( "/var/log/cobalt" ):
#     DEFAULT_LOG_DIRECTORY = "/var/log/cobalt"
# elif os.path.exists( os.path.join( os.path.curdir + "/logs" ) ):
#     DEFAULT_LOG_DIRECTORY = os.path.join( os.path.curdir + "/logs" )
# else:
#     raise IOError, "No Cobalt log directory found. Please edit cqparse.py"

# Default number of previous days to include when examining logs. This must
# be greater than the maximum walltime in days + 1 so we are sure to catch the
# start and the end of every job.
DEFAULT_DAYS = 3

#
# Create a logger
#

# Python 2.4 style:
#logging.basicConfig( level=logging.DEBUG,
#    format='%(name)-16.16s %(levelname)-8s : %(message)s')

# Create a logger Python 2.3-style:
# formatter = logging.Formatter('%(name)-9.9s %(levelname)-8s : %(message)s')
# console = logging.StreamHandler()
# console.setFormatter(formatter)
# logging.getLogger('').addHandler(console)

# # Get a logger for the main program
# logger = logging.getLogger( "cqparse" )
# logger.setLevel( logging.DEBUG )
#Cobalt.Logging.setup_logging('cqm', level=logging.INFO)
logger = logging.getLogger('cqm')

# ----------------------------------------------------------------------------
#
# Regular Expression Definitions
#
# ----------------------------------------------------------------------------

# Log filename regular expression
# qm-2007_02_05.log
re_filename = re.compile( """
    qm-
    (?P<year>\d\d\d\d)_
    (?P<month>\d\d)_
    (?P<day>\d\d)
    \.log
    """, re.VERBOSE)

# Submit job regular expression
#       2007-02-05 22:09:06 Q;25592;voran;default
re_submit = re.compile( """
    (?P<submit_time>
    \d\d\d\d-\d\d-\d\d\s+                   # Mon 0
    \d+:\d+:\d+)\s+                         # hh:nn:ss
    Q;                                      # S;
    (?P<jobid>\d+);                         # jobid;
    (?P<username>\S+);                      # username;
    (?P<queue>\S+)                          # queue
    """, re.VERBOSE )

# pre-0.97 Start job regular expression
#       Nov  6 08:14:32 fr0105en cqm[16293]:
#       S;31572;muszala;N/A;31;31;62;vn;10.0
re_start_old = re.compile( """
    (?P<start_time>
    \d\d\d\d-\d\d-\d\d\s+                   # Mon 0
    \d+:\d+:\d+)\s+                         # hh:nn:ss

    S;                                      # S;
    (?P<jobid>\d+);                         # jobid;
    (?P<username>\S+);                      # username;
    (?P<location>\S+);                      # location;
    (\d+);                                  # unknown
    (?P<nodes>\d+);                         # nodes
    (?P<processors>\d+);                    # processors
    (?P<mode>\S+);                          # mode
    (?P<walltime>\d+[\.\d+]*)$              # walltime
    """, re.VERBOSE )

# Start job regular expression
#       Nov  6 08:14:32 fr0105en cqm[16293]:
#       S;31572;muszala;N/A;31;62;vn;10.0
re_start = re.compile( """
    (?P<start_time>
    \d\d\d\d-\d\d-\d\d\s+                   # Mon 0
    \d+:\d+:\d+)\s+                         # hh:nn:ss

    S;                                      # S;
    (?P<jobid>\d+);                         # jobid;
    (?P<username>[^;]+);                    # username;
    (?P<location>[^;]+);                    # location;
    (?P<nodes>\d+);                         # nodes
    (?P<processors>\d+);                    # processors
    (?P<mode>[^;]+);                        # mode
    (?P<walltime>\d+[\.\d+]*)$              # walltime
    """, re.VERBOSE )

# Running job regular expression:
#       Nov  6 08:14:32 fr0105en cqm[16293]:
#       Job 31572/muszala/Q:debug: Running job on 32_R000_J104_N1
re_run = re.compile( """
    \d\d\d\d-\d\d-\d\d\s+                   # Mon 0
    \d+:\d+:\d+\s+                          # hh:nn:ss

    Job\s+                                  # Job
    (?P<jobid>\d+)/(?P<username>\S+)/Q:     # nnnnnn/username/Q:
    (?P<queue>\S+):\s+                      # queue:
    Running\sjob\son\s                      # Running job on
    (?P<partition>\S+)                      # partition
    """, re.VERBOSE )

# re_freeing = re.compile( """
#     (?P<finish_time>
#     \d\d\d\d-\d\d-\d\d\s+                   # Mon 0
#     \d+:\d+:\d+)\s+                         # hh:nn:ss

#     Job\s+                                  # Job
#     (?P<jobid>\d+):\s+                      # nnnnnn:
#     Freeing\spartition\s                    # Freeing partition
#     \S+                                     # partition_name
#     """, re.VERBOSE )


# Job stats regular expression:
#       Nov  6 08:15:56 fr0105en cqm[16293]:
#       Job 31572/muszala on 31 nodes done. queue:7.59s user:82.79s 
re_stats = re.compile( """
    (?P<finish_time>
    \d\d\d\d-\d\d-\d\d\s+                   # Mon 0
    \d+:\d+:\d+)\s+                         # hh:nn:ss
    
    Job\s+                                  # Job
    (?P<jobid>\d+)/(?P<username>\S+)\s+     # nnnnnn/username
    on\s+                                   # on
    (?P<nodes>\d+)\s+                       # nn
    nodes\s+done\.\s+                       # nodes done.
    queue:(?P<queuetime>\d+\.\d+)s\s+       # queue:_.__s
    user:(?P<usertime>\d+\.\d+)s\s+         # user:_.__s
    (exit:(?P<exitcode>\d+)\s+)?
    """, re.VERBOSE )

# Job done regex
#
#
re_done = re.compile("""
    (?P<finish_time>
    \d\d\d\d-\d\d-\d\d\s+
    \d+:\d+:\d+)\s+                         # hh:nn:ss

    E;
    (?P<jobid>\d+);                         # jobid;
    (?P<username>\S+);                      # username;
    (?P<usertime>\d+)
    """, re.VERBOSE)

# Job deleted regex
# 2007-02-16 15:09:07 D;22;voran
#
re_deleted = re.compile("""
    (?P<finish_time>
    \d\d\d\d-\d\d-\d\d\s+
    \d+:\d+:\d+)\s+                         # hh:nn:ss

    D;
    (?P<jobid>\d+);                         # jobid;
    (?P<username>\S+)\s*                    # username
    """, re.VERBOSE)

# kernel regex
# 2007-04-19 22:32:34 Job 49/voran using kernel default
re_kernel = re.compile("""
    \d\d\d\d-\d\d-\d\d\s+                   # yyyy-mm-dd
    \d+:\d+:\d+\s+                          # hh:nn:ss
    Job\s+
    (?P<jobid>\d+)/(?P<username>\S+)\s+     # nnnnnn/username
    using\s+kernel\s+
    (?P<kernel>\S+)\s*
    """, re.VERBOSE)

# ----------------------------------------------------------------------------
#
# Cobalt Job Object
#
# ----------------------------------------------------------------------------

class CobaltJob(Cobalt.Data.Data):
    
    """A single job run through the Cobalt scheduling system."""
    
    fields = Cobalt.Data.Data.fields.copy()
    fields.update(dict(
        
        jobid = None,
        
        # Job submission
        submit_time = None,
        
        # User and job info
        username = None,
        nodes = None,
        processors = None,
        mode = None,
        walltime = None,
        start_time = None,
        
        # Job assignment
        queue = None,
        partition = None,
        partition_size = None,
        
        # Final job times
        finish_time = None,
        queue_time = None,
        user_time = None,
        deleted_time = None,
        
        # Job state and misc.
        state = None, # queued, running, done, None (invalid)
        usertime_formatted = None,
        queuetime_formatted = None,
        finishtime_formatted = None,
        exitcode = None,
        kernel = "default",
    ))
    
    def __init__(self, jobid):
        
        """Initialize a new empty CobaltJob."""
        
        Cobalt.Data.Data.__init__(self)
        self.tag = "job"
        self.jobid = long(jobid)
        
        # Job submission information
        self._submit = False
        
        # Basic user and job information
        self._start = False
        
        # Job assignment information
        self._run = False
        
        # Final job times
        self._done = False
        self._deleted = False

    def __str__(self):
        return "<CobaltJob %i>" % (self.jobid)
    
    def get(self, *args, **kwargs):
        """Extend Cobalt.Data.Data.get.
        
        Automatically convert datetime values to a corresponding
        timestamp value.
        """
        value = Cobalt.Data.Data.get(self, *args, **kwargs)
        if isinstance(value, datetime.datetime):
            return time.mktime(value.timetuple())
        return value

    def finalize(self):
        """
        Check this log record for proper formatting. Return True if the record
        is properly formatted, or False if there is a problem.
        """
        
        logger = logging.getLogger('cqm') 
        
        #
        # First, determine the state. The state is defined by which log messages
        # we have observed for this job. If we get a bogus combination, mark
        # the job as invalid
        #
        if self._start and self._run and (self._done or self._deleted):
            self.state = "done"
        elif self._submit and self._start and self._run and (not self._done):
            self.state = "running"
        elif self._submit and not self._start and not self._run and not self._done:
            self.state = "queued"

        # If we have only the tail end states, that means the job started before
        # our analysis period. Ignore those silently!
        elif not self._submit and not self._start and self._run and self._done:
            self.state = None
        elif not self._submit and not self._start and not self._run and self._done:
            self.state = None
#         elif self._submit and self._start and self._done:
#             self.state = "done"
        else:
            self.state = None
            logger.error("Job %i has a bogus state: %i %i %i %i" % (self.jobid,
                self._submit, self._start, self._run, self._done ))
            return False

        # If the job is queued or running, the completion statistics will not
        # be available. Leave now.
        if self.state != "done":
            return True
        
        #
        # Now that we have verified that all four log events were recorded,
        # check the interpreted parameters for sanity
        #
        result = True
        
        # Make sure that we have a username
        if self.username is None:
            logger.error("Job %i has an empty username" % (self.jobid))
            result = False
        
        # Check that the finish time is after the start time
        if self.start_time > self.finish_time and not self._deleted:
            logger.error("Job %i finishes before it starts (%s, %s)" %
                (self.jobid, self.start_time, self.finish_time))
            result = False
        
#         # Verify that the partition size is sane for a BG/L system
#         if self.get('partition_size') <= 0:
#             logger.error("Job %i partition %s size decoded as %i" %
#                 (self.get('jobid'), self.get('partition'), self.get('partition_size')))
#             result = False
#         if self.get('partition_size') % 32 != 0:
#             logger.error("Job %i partition size %i is not a multiple of 32" %
#                 (self.get('jobid'), self.get('partition_size')))
#             result = False
        
#         # Verify that the number of nodes fits within the paritition
#         if self.get('nodes') > self.get('partition_size'):
#             logger.error("Job %i fits %i nodes on a %i-node partition" %
#                 (self.get('jobid'), self.get('nodes'), self.get('partition_size')))
#             result = False

        # hack for a job that is forcibly deleted (cqadm.py --delete)
        # job stats are not produced, only D; line
        if self.finish_time is None and self._deleted:
            # definitely has start_time and deleted_time at this point
            if self.submit_time is not None:
                self.queue_time = self.start_time - self.submit_time
            else:
                self.queue_time = 0
            self.user_time = self.deleted_time - self.start_time
            self.finish_time = self.deleted_time
        
        # Make sure that the queue and user times are positive
        if self.queue_time < 0:
            logger.error("Job %i has negative queue time" % (self.jobid))
            self.queue_time = 0
            result = False
        if self.user_time < 0:
            logger.error("Job %i has negative user time" % (self.jobid))
            self.user_time = 0
            result = False
        
        #
        # Now, calculate the derived parameters
        #
        
        # We have usertime seconds but want hh:nn:ss     
        def format_time(seconds):
            if not seconds:
                (hours, minutes, seconds) = (0, 0, 0)
            else:
                hours = int( seconds / 3600 )
                seconds = seconds - (hours * 3600)
                minutes = int( seconds / 60 )
                seconds = seconds - (minutes * 60)
            return "%02i:%02i:%02i" % (hours, minutes, seconds)
        
<<<<<<< HEAD
        self.set('usertime_formatted', format_time(self.get('usertime')))
        self.set('queuetime_formatted', format_time(self.get('queuetime')))
        self.set('finish_time_formatted', self._attrib['finish_time'].strftime("%Y-%m-%d %H:%M:%S"))

        if self.get('exitcode') == None or self.get('exitcode') == "N/A":
            self.set('exitcode', 'N/A')
        elif int(self.get('exitcode')) > 255:
            self.set('exitcode', int(self.get('exitcode'))/256)
=======
        self.usertime_formatted = format_time(self.user_time)
        self.queuetime_formatted = format_time(self.queue_time)
        self.finishtime_formatted = self.finish_time.strftime("%Y-%m-%d %H:%M:%S")

        if self.exitcode is None or self.exitcode == "N/A":
            self.exitcode = "N/A"
        elif int(self.exitcode) > 255:
            self.exitcode = int(self.exitcode) / 256
>>>>>>> a254814e
        
        return result


class CobaltLogParser(Cobalt.Data.DataSet):
    """
    The CobaltLogParser contains a processed list of Cobalt jobs.
    
    Logfiles are processed by calling parse_file, and a directory of logfiles
    may be processed in any order. 
    """
    __object__ = CobaltJob
    
    def __init__(self):
        """
        Create a new CobaltLogParser.
        """
        Cobalt.Data.DataSet.__init__(self)
        self._jobs = {}
        #self.comms = Cobalt.Proxy.CommDict()
    
    # ----------------------------------------
    # Generators
    # ----------------------------------------
    def finished_jobs(self):
        """
        Return the jobs that are fully logged; the job's queue, run, and done
        events were present during the analysis period.
        """
        for jobid in self._jobs:
            job = self._jobs[jobid]
            if job.state == "done":
                yield(job)

    def running_jobs(self):
        """
        Return the jobs that are probably running.
        """
        for jobid in self._jobs:
            job = self._jobs[jobid]
            if job.state == "running":
                yield(job)

    def queued_jobs(self):
        """
        Return the jobs that are probably running.
        """
        for jobid in self._jobs:
            job = self._jobs[jobid]
            if job.state == "queued":
                yield(job)


    # ----------------------------------------
    # Logfile parsing
    # ----------------------------------------
    def __prepare_time(self, year_hint, log_time_string):
        """
        Given a year hint and a log time string, return a complete date.
        
        We use this procedure when parsing syslog log files. The log events
        do not include the year, but the filenames are named with the year.
        This procedure turns a time string from the logfile, adds the year,
        and returns a valid Python time.
        """
        if str(year_hint) in log_time_string:
            return datetime.datetime(
                *time.strptime(log_time_string, "%Y-%m-%d %H:%M:%S")[0:6])
        else:
            return datetime.datetime(
                *time.strptime(
                    "%s %i" % (log_time_string, year_hint),"%b %d %H:%M:%S %Y")[0:6])
    

    def parse_file(self, filename):
        """
        Parse the specified log file and retrieve the included job information.
        Make sure to call finalize_parse() after parsing all of the logfiles!
        """
        
        # Verify that the specified log file exists
        if not os.path.exists(filename):
            raise IOError("Log file %s not found" % (filename))      
        
        # Based on the log filename, guess the year. We need the years for the
        # complete database specification! :-/        
        basename = os.path.basename( filename )
        if basename == "cobalt.log":
            year_hint = datetime.datetime.now().year
        else:
            # Get the year, month, and day from the logfile
            m = re_filename.match(basename)
            if not m:
                assert False, \
                    "Filename %s was not 'cobalt.log' or 'cobalt.log-yyyymmdd'" % \
                    (filename)
            filetime = datetime.date(int(m.group("year")),
                int(m.group("month")), int(m.group("day")))
            
            # The file times are one day in advance; that is, the logfile for
            # 01 Nov is really 31 Oct. Subtract a single day and save the year.
            filetime = filetime - datetime.timedelta(days=1)
            year_hint = filetime.year
        
        # Read the log file        
        file = open( filename, "r" )
        for line in file:
            # Try the line against the three regular expressions we're looking
            # for. We don't require the logs to be parsed in order, so any of
            # the lines may appear first.
            
            # If the line matches the regular expressions, extact the jobid.
            # This is a bit kludgy, but we'll want separate match objects
            # later so we can set parameters.
            jobid = None
            m_submit = re_submit.match(line)
            if m_submit:
                jobid = long(m_submit.group("jobid"))
            m_start = re_start.match(line)
            if m_start:
                jobid = long(m_start.group("jobid"))
            m_start_old = re_start_old.match(line)
            if m_start_old:
                jobid = long(m_start_old.group("jobid"))
                m_start = m_start_old
            m_run = re_run.match(line)
            if m_run:
                jobid = long(m_run.group("jobid"))
#             m_freeing = re_freeing.match(line)
#             if m_freeing:
#                 jobid = long(m_freeing.group("jobid"))
            m_done = re_done.match(line)
            if m_done:
                jobid = long(m_done.group("jobid"))
            m_deleted = re_deleted.match(line)
            if m_deleted:
                jobid = long(m_deleted.group("jobid"))
            m_stats = re_stats.match(line)
            if m_stats:
                jobid = long(m_stats.group("jobid"))
            m_kernel = re_kernel.match(line)
            if m_kernel:
                jobid = long(m_kernel.group("jobid"))
            
            # If none matched, then get the next line
            if not jobid:
                continue
            
            # Now, get or create the record            
            if jobid not in self._jobs:
                job = CobaltJob(jobid)
                self._jobs[jobid] = job
            else:
                job = self._jobs[jobid]
            
            # Set the object's parameters
            if m_submit:
                job._submit = True
                job.submit_time = self.__prepare_time(
                    year_hint, m_submit.group("submit_time"))
            if m_start:
                job._start = True
                job.start_time = self.__prepare_time(
                    year_hint, m_start.group("start_time"))
                job.username = m_start.group("username")
                job.nodes = int(m_start.group("nodes"))
                job.processors = int(m_start.group("processors"))
                job.mode = m_start.group("mode")
                job.walltime = m_start.group("walltime")
            if m_run:
                job._run = True
                job.queue = m_run.group("queue")
                job.partition = m_run.group("partition")
                part = [p for p in self._partitions if p.get('name') == job.partition]
                if part:
                    job.partition_size = int(part[0].get('size'))
#                     print 'size of %s is %s' % (job.partition, job.partition_size)
                else:
                # We have to manually size full racks! They don't start with
                # sizes! :-/ This makes it hard to be portable.
                    nums = re.findall(r"\d+", m_run.group("partition"))
                    for n in nums:
                        if int(n) > 1 and math.log(int(n), 2) % 1 == 0:
                            job.partition_size = int(n)

                    if job.partition_size is None:
                        logger.debug("While parsing log line '%s': Could not determine size of partition '%s'." % (line, job.partition))
                        job.partition_size = 0

            # Most of the time, we get freeing following by done. In some
            # crashes, we get freeing without the done. Flag those jobs as
            # done anyway. This is a hack. :-/
#             if m_freeing and job._submit and job._start and job._run:
#                 #job._done = True
#                 job.freed_partitions.append(m_freeing.group("partition"))
#                 if not job.finish_time:
#                     job.finish_time = self.__prepare_time(
#                         year_hint, m_freeing.group("finish_time"))
#                 if not job.queuetime:
#                     job.queuetime = 0
#                 if not job.usertime:
#                     job.usertime = 0
            
            if m_stats:
                job._done = True
                job.queue_time = float(m_stats.group("queuetime"))
                job.user_time = float(m_stats.group("usertime"))
                job.exitcode = m_stats.group("exitcode")

            if m_done:
                job._done = True
                job.finish_time = self.__prepare_time(
                    year_hint, m_done.group("finish_time"))
                job.user_time = float(m_done.group("usertime"))

            if m_deleted:
                job._deleted = True
                job.deleted_time = self.__prepare_time(
                    year_hint, m_deleted.group("finish_time"))

            if m_kernel:
                job.kernel = m_kernel.group("kernel")
        
        file.close()
    
    def finalize_parse(self):
        """
        Finalize the parsing operation, deriving job state and other
        information for all of the jobs that were recorded.
        """
        
        # First, calculate derived job state for all of the jobs
        #print dir(self.data)
        for job in self._jobs.itervalues():
            job.finalize()
    
        self.data = self._jobs.values()
    
    # ----------------------------------------
    # Log folder parsing
    # ----------------------------------------
    def perform_default_parse(self):
        """
        Perform the default parse, looking in the default directory
        for logfiles. (See the configuration at the top!)
        """
        
#         try:
#             self._partitions = self.comms['sched'].GetPartition([{'tag':'partition', 'name':'*', 'size':'*'}])
#         except Cobalt.Proxy.CobaltComponentError:
#             print "Failed to connect to scheduler"
#             self._partitions = []
#             #raise SystemExit, 1
        self._partitions = []
        
        # Verify that the log directory exists
        logdir = os.path.abspath( DEFAULT_LOG_DIRECTORY )
        if not os.path.exists( logdir ):
            raise IOError("Log directory %s not found. Check the " % (logdir) + \
                "log_dir parameter for [cqm] in cobalt.conf." )
        
        # Make sure that the directory contains a current cobalt.log
#         if not os.path.exists( os.path.join( logdir + "/cobalt.log" )):
#             raise IOError("Log directory %s does not contain cobalt.log. " % (logdir) + \
#                 "Check the DEFAULT_LOG_DIRECTORY parameter in cqparse.py." )
        
        # Get a list of all of the cobalt log files in that directory.
        # Start with the archive files of format "cobalt.log-yyyymmdd", and
        # then add the cobalt.log file we already checked for
        files = [ filename for filename in os.listdir( logdir )
                  if filename.startswith( "qm-" ) and
                  os.path.isfile( os.path.join( logdir + "/" + filename ))]
        files.sort()
        files = files[-DEFAULT_DAYS:]
#         files.append( "cobalt.log")
        
        # Now, parse all of the files
        for file in files:
            self.parse_file( os.path.join( logdir + "/" + file ))
        
        # Finalize the parse
        self.finalize_parse()
    
<|MERGE_RESOLUTION|>--- conflicted
+++ resolved
@@ -400,16 +400,6 @@
                 seconds = seconds - (minutes * 60)
             return "%02i:%02i:%02i" % (hours, minutes, seconds)
         
-<<<<<<< HEAD
-        self.set('usertime_formatted', format_time(self.get('usertime')))
-        self.set('queuetime_formatted', format_time(self.get('queuetime')))
-        self.set('finish_time_formatted', self._attrib['finish_time'].strftime("%Y-%m-%d %H:%M:%S"))
-
-        if self.get('exitcode') == None or self.get('exitcode') == "N/A":
-            self.set('exitcode', 'N/A')
-        elif int(self.get('exitcode')) > 255:
-            self.set('exitcode', int(self.get('exitcode'))/256)
-=======
         self.usertime_formatted = format_time(self.user_time)
         self.queuetime_formatted = format_time(self.queue_time)
         self.finishtime_formatted = self.finish_time.strftime("%Y-%m-%d %H:%M:%S")
@@ -418,7 +408,6 @@
             self.exitcode = "N/A"
         elif int(self.exitcode) > 255:
             self.exitcode = int(self.exitcode) / 256
->>>>>>> a254814e
         
         return result
 
