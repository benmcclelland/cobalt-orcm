"""XML-transportable state objects."""

__revision__ = '$Revision$'

import time
import random
import warnings

<<<<<<< HEAD

=======
>>>>>>> b7fec737
import Cobalt.Util
from Cobalt.Exceptions import DataCreationError, IncrIDError, DataStateError, DataStateTransitionError


def get_spec_fields (specs):
    """Given a list of specs, return the set of all fields used."""
    fields = set()
    for spec in specs:
        for field in spec.keys():
            fields.add(field)
    return fields



class IncrID (object):
    
    """Generator for incrementing integer IDs."""
    
    def __init__(self):
        """Initialize a new IncrID."""
        self.idnum = 0

    def get(self):
        """Get the next id."""
        self.idnum += 1
        return self.idnum
    
    def next (self):
        """Iterator interface."""
        return self.get()

    def set(self, val):
        """Set the next id.  val cannot be less than the current value of idnum."""
        if val - 1 < self.idnum:
            raise IncrIDError("The new jobid must be greater than the next jobid (%d)" % (self.idnum + 1))
        else:
            self.idnum = val - 1

class RandomID (object):
    """Generator for non-repeating random integer IDs."""
    
    def __init__(self):
        """Initialize a new RandomID."""
        self.used = []
        self.rand = random.Random(int(time.time()))

    def get(self):
        """Get the next id."""
        idnum = str(self.rand.randrange(0, 2147483639)) + str(self.rand.randrange(0, 2147483639))
        while idnum in self.used:
            idnum = str(self.rand.randrange(0, 2147483639)) + \
            str(self.rand.randrange(0, 2147483639))
        self.used.append(idnum)
        return idnum
    
    def next (self):
        """Iterator interface."""
        return self.get()


class Data (object):
    
    """A Cobalt entity manager.
    
    Setting a field attribute on a data updates the timestamp automatically.
    
    Class attributes:
    fields -- list of public data fields for the entity
    inherent -- a list of fields that cannot be included in the spec
    required -- a list of fields required in the spec
    explicit -- fields that are only returned when explicitly listed in the spec

    Attributes:
    tag -- Misc. label.
    
    Methods:
    update -- Set the value of multiple fields at once.
    match -- Test that a spec identifies a data.
    to_rx -- Convert a data to an explicit spec.
    """
    
    fields = ["tag"]
    inherent = []
    required = []
    explicit = []

    def __init__ (self, spec):
        
        """Initialize a Data item.
        
        Arguments:
        spec -- A dictionary specifying the values of fields on the entity.
        """
        
        self.tag = spec.get("tag", "unknown")
        missing = [item for item in self.required if item not in spec]
        if missing:
            raise DataCreationError, "Missing fields %s" % (":".join(missing))
        inherent = [item for item in self.inherent
                    if item in spec and spec[item] != '*']
        if inherent:
            raise DataCreationError, "Specified inherent field %s" \
                  % (":".join(inherent))

    def match (self, spec):
        """True if every field in spec == the same field on the entity.
        
        Arguments:
        spec -- Dictionary specifying fields and values to match against.
        """
        for field, value in spec.iteritems():
            if not (value == "*" or (field in self.fields and hasattr(self, field) and getattr(self, field) == value)):
                return False
        return True
    
    def to_rx (self, fields=None):
        """Return a transmittable version of an entity.
        
        Arguments:
        fields -- List of fields to include. (default self.fields.keys() - self.explicit.keys())
        """
        if fields is None:
            fields = [field for field in self.fields if field not in self.explicit]
        return dict([(field, getattr(self, field, None)) for field in fields])
    
    def update (self, spec):
        """Update the values of multiple fields on an entity.
        
        Arguments:
        spec -- A dictionary specifying the values of fields to set.
        """
        # warnings.warn("Use of Cobalt.Data.Data.update is deprecated. Use attributes in stead.", DeprecationWarning, stacklevel=2)
        for key, value in spec.iteritems():
            if key not in self.fields:
                warnings.warn("Creating new attribute '%s' on '%s' with update." % (key, self), RuntimeWarning, stacklevel=2)
            setattr(self, key, value)
    
    def get (self, field, default=None):
        """(deprecated) Get the value of field from the entity.
        
        Arguments:
        field -- The field to get the value of.
        default -- Value to return if field is not set. (default None)
        """
        warnings.warn("Use of Cobalt.Data.Data.get is deprecated. Use attributes in stead.", DeprecationWarning, stacklevel=2)
        return getattr(self, field, default)

    def set (self, field, value):
        """(deprecated) Set the value of field on the entity.
        
        Arguments:
        field -- The field to set the value of.
        value -- Value to set on the field.
        """
        warnings.warn("Use of Cobalt.Data.Data.set is deprecated. Use attributes in stead.", DeprecationWarning, stacklevel=2)
        if field not in self.fields:
            warnings.warn("Creating new attribute '%s' on '%s' with set." % (field, self), RuntimeWarning, stacklevel=2)
        setattr(self, field, value)


class DataState(Data):
    """Instance class for state machine instances

    Class attributes:
    _states -- list of states
    _transistions -- list of legal state transistions in the form of (old state, new state) tuples
    _initial_state -- starting state (must be in the list of states)

    Properties:
    _state - get current state; transition to a new state (must be a legal transition as defined in the list of transitions)
    """

    _initial_state = None
    _states = []
    _transitions = []

    def __init__(self, spec):
        """Validate states and transitions

        Arguments:
        spec -- a dictionary passed to the underlying Data class

        Exceptions:
        DataStateError -- _states, _transitions or _initial_state contains an improper value; accompanying message contains
            additional information
        """
        Data.__init__(self, spec)

        if not isinstance(self._states, list):
            raise DataStateError("_states attribute is not a list: %s" % (self._states,))

        if self._initial_state == None:
            raise DataStateError("_initial_state is not set")
        if self._initial_state not in self._states:
            raise DataStateError("_initial_state is not a valid state: %s" % (self._initial_state,))

        if not isinstance(self._transitions, list):
            raise DataStateError("_transitions attribute is not a list: %s" % (self._transitions,))
        for transition in self._transitions:
            if not isinstance(transition, tuple) or len(transition) != 2:
                raise DataStateError("_transition is not a 2-tuple: %s" % (transition,))
            old_state, new_state = transition
            if old_state not in self._states:
                raise DataStateError("_transition contains a invalid state: %s" % (old_state,))
            if new_state not in self._states:
                raise DataStateError("_transition contains a invalid state: %s" % (new_state,))

    def __get_state(self):
        """Get the current state"""
        return self.__state

    def __set_state(self, newvalue):
        """Set state to new value, ensuring it is a proper state and respects the state machine"""
        if newvalue not in self._states:
            raise DataStateError(newvalue)
        if not hasattr(self, '_DataState__state'):
            if newvalue != self._initial_state:
                raise DataStateError(newvalue)
        elif (self.__state, newvalue) not in self._transitions:
            raise DataStateTransitionError((self.__state, newvalue))
        self.__state = newvalue
    
    _state = property(__get_state, __set_state, doc = """
Get -- get the current state

Set -- set state to new value, ensuring it is a proper state and respects the state machine

    Exceptions:
    DataStateError -- the specified state is not in the list of valid states or is not a valid initial state
    DataStateTransitionError -- transitioning from the current state to the new state is not legal
""")


class DataList (list):
    
    """A Python list with the Cobalt query interface.
    
    Class attributes:
    item_cls -- the class used to construct new items
    
    Methods:
    q_add -- construct new items in the list
    q_get -- retrieve items from the list
    q_del -- remove items from the list
    """
    
    item_cls = Data
    
    def q_add (self, specs, callback=None, cargs={}):
        """Construct new items of type self.item_cls in the list.
        
        Arguments:
        specs -- a list of dictionaries specifying the objects to create
        callback -- applied to each new item after it is constructed (optional)
        cargs -- a tuple of arguments to pass to callback after the new item
        
        Returns a list of containing the new items.
        """
        new_items = []
        for spec in specs:
            new_item = self.item_cls(spec)
            new_items.append(new_item)
        if callback:
            for item in new_items:
                callback(new_item, cargs)
        self.extend(new_items)
        return new_items

    def q_get (self, specs, callback=None, cargs={}):
        """Retrieve items from the list.
        
        Arguments:
        specs -- a list of dictionaries specifying the objects to match
        callback -- applied to each matched item (optional)
        cargs -- a tuple of arguments to pass to callback after the item
        """
        matched_items = set()
        for item in self:
            for spec in specs:
                if item.match(spec):
                    matched_items.add(item)
                    break
        if callback:
            for item in matched_items:
                callback(item, cargs)
        return list(matched_items)

    def q_del (self, specs, callback=None, cargs={}):
        """Remove items from the list.
        
        Arguments:
        specs -- a list of dictionaries specifying the objects to delete
        callback -- applied to each matched item (optional)
        cargs -- a tuple of arguments to pass to callback after the item
        """
        matched_items = self.q_get(specs, callback, cargs)
        for item in matched_items:
            self.remove(item)
        return matched_items


class DataDict (dict):
    
    """A Python dict with the Cobalt query interface.
    
    Class attributes:
    item_cls -- the class used to construct new items
    key -- attribute name to use as a key in the dictionary
    
    Methods:
    q_add -- construct new items in the dict
    q_get -- retrieve items from the dict
    q_del -- remove items from the dict
    """
    
    item_cls = Data
    key = None
    
    def q_add (self, specs, callback=None, cargs={}):
        """Construct new items of type self.item_cls in the dict.
        
        Arguments:
        specs -- a list of dictionaries specifying the objects to create
        callback -- applied to each new item after it is constructed (optional)
        cargs -- a tuple of arguments to pass to callback after the new item
        
        Returns a list containing the new items.
        """
        new_items = {}
        for spec in specs:
            new_item = self.item_cls(spec)
            key = getattr(new_item, self.key)
            if key in self or key in new_items:
                raise KeyError(key)
            new_items[key] = new_item
        if callback:
            for item in new_items.itervalues():
                callback(item, cargs)
        self.update(new_items)
        return new_items.values()

    def q_get (self, specs, callback=None, cargs={}):
        """Return a list of matching items.
        
        Arguments:
        specs -- a list of dictionaries specifying the objects to match
        callback -- applied to each matched item (optional)
        cargs -- a tuple of arguments to pass to callback after the item
        """
        matched_items = set()
        for item in self.itervalues():
            for spec in specs:
                if item.match(spec):
                    matched_items.add(item)
                    break
        if callback:
            for item in matched_items:
                callback(item, cargs)
        return list(matched_items)

    def q_del (self, specs, callback=None, cargs={}):
        """Remove items from the dict.
        
        Arguments:
        specs -- a list of dictionaries specifying the objects to delete
        callback -- applied to each matched item (optional)
        cargs -- a tuple of arguments to pass to callback after the item
        """
        matched_items = self.q_get(specs, callback, cargs)
        for item in matched_items:
            key = getattr(item, self.key)
            del self[key]
        return matched_items
    
    def copy (self):
        return self.__class__((key, value) for key, value in self.iteritems())


class ForeignData (Data):
    
    def Sync (self, spec):
        """Update the values of multiple fields on an entity.
        
        Ensures that any specified timestamp remains consistent.
        
        Arguments:
        spec -- A dictionary specifying the values of fields to set.
        """
        for key, value in spec.iteritems():
            if hasattr(self, key):
                setattr(self, key, value)


class ForeignDataDict(DataDict):
    __oserror__ = Cobalt.Util.FailureMode("ForeignData connection")
    __function__ = lambda x:[]
    __procedure__ = None
    __fields__ = []
    
    def Sync(self):
        spec = dict([(field, "*") for field in self.__fields__])
        try:
            foreign_data = self.__function__([spec])
        except:
            self.__oserror__.Fail()
            return
        self.__oserror__.Pass()
        
        local_ids = [getattr(item, self.key) for item in self.itervalues()]
        foreign_ids = [item_dict[self.key] for item_dict in foreign_data]
        
        # sync removed items
        for item in local_ids:
            if item not in foreign_ids:
                del self[item]
        
        # sync new items
        for item_dict in foreign_data:
            if item_dict[self.key] not in local_ids:
                self.q_add([item_dict])
        
        # sync all items
        for item_dict in foreign_data:
            item_id = item_dict[self.key]
            self[item_id].Sync(item_dict)<|MERGE_RESOLUTION|>--- conflicted
+++ resolved
@@ -6,10 +6,6 @@
 import random
 import warnings
 
-<<<<<<< HEAD
-
-=======
->>>>>>> b7fec737
 import Cobalt.Util
 from Cobalt.Exceptions import DataCreationError, IncrIDError, DataStateError, DataStateTransitionError
 
