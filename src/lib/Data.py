--- conflicted
+++ resolved
@@ -61,62 +61,6 @@
         """Iterator interface."""
         return self.get()
 
-<<<<<<< HEAD
-class Data(object):
-    '''Data takes nested dictionaries and builds objects analogous to sss.restriction.data objects'''
-    required_fields = []
-    
-    def _get_tag (self):
-        try:
-            return self.get('tag')
-        except KeyError, e:
-            return None
-    
-    def _set_tag (self, value):
-        self.set('tag', value)
-    
-    tag = property(_get_tag, _set_tag)
-
-    def __init__(self, info):
-        missing = [field for field in self.required_fields if not info.has_key(field)]
-        if missing:
-            raise DataCreationError, missing
-        self._attrib = {}
-        self.set('stamp', time.time())
-        self._attrib.update(info)
-
-    def get(self, field, default=None):
-        '''return attribute'''
-        try:
-            return self._attrib[field]
-        except KeyError:
-            if default is not None:
-                return default
-            raise
-
-    def set(self, field, value):
-        '''set attribute'''
-        self._attrib[field] = value
-        self._attrib['stamp'] = time.time()
-
-    def update(self, attrdict):
-        '''update attributes based on attrdict'''
-        for item in attrdict.iteritems():
-            self.set(*item)
-            
-    def match(self, spec):
-        '''Implement datatype matching'''
-        matching_fields = [field for field in spec.keys()
-            if spec[field] == '*'
-            or (self.get(field, False) and self.get(field) == spec[field])
-        ]
-        return len(matching_fields) == len(spec.keys())
-        
-    def to_rx(self, spec):
-        '''return transmittable version of instance'''
-        return dict([(field, self.get(field)) for field in spec \
-                     if field in self._attrib])
-=======
 
 class Data (object):
     
@@ -437,7 +381,6 @@
             del self[key]
         return matched_items
 
->>>>>>> a254814e
 
 class DataSet(object):
     """A collection of datas.
@@ -497,35 +440,20 @@
         '''remove an element from the set'''
         self.data.remove(x)
 
-<<<<<<< HEAD
-    def Add(self, cdata, callback=None, cargs={}):
-        """Construct new items of type self.__object__ in the dataset.
-        
-        Arguments:
-        cdata -- The first argument to be passed to the data constructor.
-            If cdata is a list, construct multiple items.
-=======
     def Add(self, specs, callback=None, cargs={}):
         """Construct new items of type self.__object__ in the dataset.
         
         Arguments:
         specs -- a dictionary (or list of dictionaries) specifying the object(s) to create
->>>>>>> a254814e
         callback -- Applied to each new item after it is constructed. (optional)
         cargs -- A tuple of arguments to pass to callback after the new object.
         
         Returns a list of transmittable representations of the new items.
         """
         retval = []
-<<<<<<< HEAD
-        if not isinstance(cdata, types.ListType):
-            cdata = [cdata]
-        for item in cdata:
-=======
         if not isinstance(specs, types.ListType):
             specs = [specs]
         for item in specs:
->>>>>>> a254814e
             try:
                 if self.__id__:
                     iobj = self.__object__(item, self.__id__.get())
@@ -535,64 +463,35 @@
                 print "returning fault"
                 raise xmlrpclib.Fault(8, str(missing))
             #return xmlrpclib.dumps(xmlrpclib.Fault(8, str(missing)))
-<<<<<<< HEAD
-            # uniqueness test goes here
-=======
->>>>>>> a254814e
             self.append(iobj)
             if callback:
                 callback(iobj, cargs)
             retval.append(iobj.to_rx(item))
         return retval
 
-<<<<<<< HEAD
-    def Get(self, cdata, callback=None, cargs={}):
-        """Return a list of transmittable representations of items.
-        
-        Arguments:
-        cdata -- A dictionary representing criteria to match.
-            If cdata is a list, match against multiple sets of criteria.
-=======
     def Get(self, specs, callback=None, cargs={}):
         """Return a list of transmittable representations of items.
         
         Arguments:
         specs -- a dictionary (or list of dictionaries) specifying the objects to match
->>>>>>> a254814e
         callback -- Applied to each matched item. (optional)
         cargs -- A tuple of arguments to pass to callback after the item.
         """
         retval = []
-<<<<<<< HEAD
-        if not isinstance(cdata, types.ListType):
-            cdata = [cdata]
-        for spec in cdata:
-            for item in [datum for datum in self.data if datum.match(spec)]:
-=======
         if not isinstance(specs, types.ListType):
             specs = [specs]
         for spec in specs:
             for item in [datum for datum in self if datum.match(spec)]:
->>>>>>> a254814e
                 if callback:
                     callback(item, cargs)
                 retval.append(item.to_rx(spec))
         return retval
 
-<<<<<<< HEAD
-    def Del(self, cdata, callback=None, cargs={}):
-        """Delete items from the dataset.
-        
-        Arguments:
-        cdata -- A dictionary representing criteria to match.
-            If cdata is a list, match against multiple sets of criteria.
-=======
     def Del(self, specs, callback=None, cargs={}):
         """Delete items from the dataset.
         
         Arguments:
         specs -- a dictionary (or list of dictionaries) specifying the object(s) to create
->>>>>>> a254814e
         callback -- Applied to each matched item. (optional)
         cargs -- A tuple of arguments to pass to callback after the item.
         """
