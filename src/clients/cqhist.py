--- conflicted
+++ resolved
@@ -82,42 +82,20 @@
         cqm = ComponentProxy("queue-manager")
         jobs = cqm.get_history([
             {'tag':'job', 'finish_time_formatted':'*', 'jobid':'*', 'queue':'*',
-             'username':'*', 'processors':'*', 'mode':'*',
+             'username':'*', 'processors':'*', 'mode':'*', 'partition_size':'*',
              'partition':'*', 'queuetime_formatted':'*', 'usertime_formatted':'*',
-             'nodes':'*', 'usertime_formatted':'*', 'exitcode':'*',
+             'partition_size':'*', 'usertime_formatted':'*', 'exitcode':'*',
              'usertime':'*', 'queuetime':'*', 'state':'done', 'kernel':'*'}])
-<<<<<<< HEAD
-    except Cobalt.Proxy.CobaltComponentError:
-        print >>sys.stderr, "Can't connect to queue manager, falling back to log files"
-=======
     except ComponentLookupError:
         print "Can't connect to queue manager, falling back to log files"
->>>>>>> a254814e
         cqp = cqparse.CobaltLogParser()
         cqp.perform_default_parse()
         jobs = cqp.Get([
             {'tag':'job', 'finish_time_formatted':'*', 'jobid':'*', 'queue':'*',
-             'username':'*', 'processors':'*', 'mode':'*', 'nodes':'*',
+             'username':'*', 'processors':'*', 'mode':'*', 'partition_size':'*',
              'partition':'*', 'queuetime_formatted':'*', 'usertime_formatted':'*',
-             'usertime_formatted':'*', 'exitcode':'*',
+             'partition_size':'*', 'usertime_formatted':'*', 'exitcode':'*',
              'usertime':'*', 'queuetime':'*', 'state':'done', 'kernel':'*'}])
-
-    try:
-        sched = Cobalt.Proxy.scheduler()
-        partinfo = sched.GetPartition([{'tag':'partition', 'name':'*', 'size':'*'}])
-        partdict = {}
-        for part in partinfo:
-            partdict.update({part['name']:int(part['size'])})
-        for job in jobs:
-            try:
-                job.update({'partition_size':partdict[job.get('partition')]})
-            except KeyError:
-                job.update({'partition_size':0})
-    except Cobalt.Proxy.CobaltComponentError:
-        print >>sys.stderr, "WARNING: Can't connect to scheduler, partition sizes and cpuh will be disabled"
-        sched = None
-        for job in jobs:
-            job.update({'partition_size':0})
 
     #
     # Get the statistics
