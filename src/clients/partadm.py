--- conflicted
+++ resolved
@@ -17,73 +17,6 @@
 Must supply one of -a or -d or -l or -start or -stop or --queue or -b
 Adding "-r" or "--recursive" will add the children of the blocks passed in.
 
-<<<<<<< HEAD
-
-'''
-
-opt_parser = optparse.OptionParser(usage=helpmsg, 
-        version=("Cobalt Version: %s" % __version__))
-
-opt_parser.add_option("-a", action="store_true", dest="add",
-        help="add the block to the list of managed blocks")
-opt_parser.add_option("-d", action="store_true", dest="delete",
-        help="remove the block from the list of managed blocks")
-opt_parser.add_option("-l", action="store_true", dest="list_blocks",
-        help="list all blocks and their status")
-opt_parser.add_option("-r", "--recursive", action="store_true", dest="recursive",
-        help="recursively add all child blocks of the specified blocks in the positional arguments")
-opt_parser.add_option("--queue", action="store", type="string", dest="queue",
-        help="set the queues associated with the target blocks to this list of queues")
-opt_parser.add_option("--activate", action="store_true", dest="activate",
-        help="activate the block for scheduling")
-opt_parser.add_option("--deactivate", action="store_true", dest="deactivate",
-        help="deactivate the block for schedulign")
-opt_parser.add_option("--enable", action="store_true", dest="enable",
-        help="enable the running of jobs on the target blocks")
-opt_parser.add_option("--disable", action="store_true", dest="disable",
-        help="disable the running of jobs on the target blocks")
-opt_parser.add_option("--fail", action="store_true", dest="fail",
-        help="mark the block as though it failed diagnostics (deprecated)")
-opt_parser.add_option("--unfail", action="store_true", dest="unfail",
-        help="clear failed diagnostics on a block (deprecated)")
-opt_parser.add_option("--dump", action="store_true", dest="dump",
-        help="dump a representation of the system's block state")
-opt_parser.add_option("--xml", action="store_true", dest="xml",
-        help="dump a xml representation of the system's blocks for simulator usage")
-opt_parser.add_option("--savestate", action="store", type="string", dest="savestate",
-        help="force the system component to write it's statefile")
-opt_parser.add_option("--boot-stop", action="store_true", dest="boot_stop",
-        help="disable booting of any jobs")
-opt_parser.add_option("--boot-start", action="store_true", dest="boot_start",
-        help="enable booting of any jobs")
-opt_parser.add_option("--boot-status", action="store_true", dest="boot_status",
-        help="show whether or not booting is enabled")
-opt_parser.add_option("-b", "--blockinfo", action="store_true", dest="blockinfo",
-        help="print the detailed state and information for all requested blocks.")
-opt_parser.add_option("--pg_list", action="store_true", dest="pg_list",
-        help="not implemented yet")
-opt_parser.add_option("-c", "--clean_block", action="store_true", dest="clean_block",
-        help="force the block to cleanup and clear all internal reservations on that resource")
-opt_parser.add_option("-i", "--list_io", action="store_true", dest="list_io", 
-        help="list information on IOBlock status")
-opt_parser.add_option("--add_io_block", action="store_true", dest="add_io_block",
-        help="add an IO Block to the list of managed IO blocks")
-opt_parser.add_option("--del_io_block", action="store_true", dest="del_io_block",
-        help="del an IO Block to the list of managed IO blocks")
-
-
-#detect arguemnts that conflict, use this in a verification callback.
-conflicting_args = {'add':['delete','fail','unfail','boot_stop','boot_start'],
-                    'delete':['add','fail','unfail','boot_stop','boot_start'],
-                    'list_blocks':['blockinfo'],
-                    }
-
-def component_call(func, args):
-    '''Actually call a function on another component and handle XML RPC faults
-    gracefully, and other faults with something other than a traceback.
-
-    '''
-=======
 version: "%prog " + __revision__ + , Cobalt  + __version__
 
 OPTIONS DEFINITIONS:
@@ -108,6 +41,9 @@
 '-b', '--blockinfo', action='store_true', dest='blockinfo', help='print the detailed state and information for all requested blocks.'
 '--pg_list', action='store_true', dest='pg_list', help='not implemented yet'
 '-c', '--clean_block', action='store_true', dest='clean_block', help='force the block to cleanup and clear all internal reservations on that resource'
+'-i', '--list_io', action='store_true', dest='list_io', help='list information on IOBlock status'
+'--add_io_block', action='store_true', dest='add_io_block', help='add an IO Block to the list of managed IO blocks'
+'--del_io_block', action='store_true', dest='del_io_block', help='del an IO Block to the list of managed IO blocks'
 
 """
 import logging
@@ -115,7 +51,6 @@
 
 from Cobalt import client_utils
 from Cobalt.client_utils import cb_path
->>>>>>> 395cea40
 
 from Cobalt.arg_parser import ArgParse
 
@@ -296,11 +231,7 @@
                 header_list.append(key)
                 value_list.append(value)
 
-<<<<<<< HEAD
-        Cobalt.Util.print_vertical([header_list, value_list])
-=======
         client_utils.print_vertical([header_list,value_list])
->>>>>>> 395cea40
     return
 
 def main():
@@ -482,19 +413,6 @@
 
     if opts.list_blocks:
         # need to cascade up busy and non-functional flags
-<<<<<<< HEAD
-        try:
-            scheduler = ComponentProxy("scheduler", defer=False)
-            if sys_type == 'bgq':
-                reservations = scheduler.get_reservations([{'queue':"*",
-                    'partitions':"*", 'active':True, 'block_passthrough':'*'}])
-            elif sys_type == 'bgp':
-                reservations = scheduler.get_reservations([{'queue':"*",
-                    'partitions':"*", 'active':True}])
-        except ComponentLookupError:
-            print "Failed to connect to scheduler; no reservation data available"
-            reservations = []
-=======
         if sys_type == 'bgq':
             query = [{'queue':"*",'partitions':"*", 'active':True, 'block_passthrough':'*'}]
             reservations = client_utils.get_reservations(query,False)
@@ -503,7 +421,6 @@
             reservations = client_utils.get_reservations(query,False)
         if not reservations:
             client_utils.logger.error("No reservations data available")
->>>>>>> 395cea40
 
         expanded_parts = {}
         for res in reservations:
@@ -575,7 +492,6 @@
     else:
         client_utils.logger.info(parts)
 
-<<<<<<< HEAD
     if opts.list_io:
         if sys_type != 'bgq':
             print >> sys.stderr, "WARNING: IO Block information only exists on BG/Q-type systems."
@@ -589,7 +505,7 @@
                 data.append([io_block['name'], io_block['size'], io_block['state'], io_block['status'],
                     'x' if io_block['block_computes_for_reboot'] else '-'])
             Cobalt.Util.printTabular(data, centered=[4])
-=======
+
 if __name__ == '__main__':
     try:
         main()
@@ -597,5 +513,4 @@
         raise
     except:
         client_utils.logger.fatal("*** FATAL EXCEPTION: %s ***",str(sys.exc_info()))
-        raise
->>>>>>> 395cea40
+        raise