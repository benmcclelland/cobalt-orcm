--- conflicted
+++ resolved
@@ -55,8 +55,8 @@
   help='print the detailed state and information for all requested blocks.'
 
 '--pg_list', action='store_true', dest='pg_list', help='not implemented yet'
-<<<<<<< HEAD
-'-c', '--clean_block', action='store_true', dest='clean_block', help='force the block to cleanup and clear all internal reservations on that resource'
+'-c', '--clean_block', action='store_true', dest='clean_block', /
+  help='force the block to cleanup and clear all internal reservations on that resource'
 '-i', '--list_io', action='store_true', dest='list_io', help='list information on IOBlock status'
 '--add_io_block', action='store_true', dest='add_io_block', help='add an IO Block to the list of managed IO blocks'
 '--del_io_block', action='store_true', dest='del_io_block', help='delete an IO Block to the list of managed IO blocks'
@@ -67,11 +67,6 @@
 '--io_autoboot_start', action='store_true', dest='autoboot_start', help='enable IO Block autobooting'
 '--io_autoboot_stop', action='store_true', dest='autoboot_stop', help='disable IO Block autobooting'
 '--io_autoreboot_status', action='store_true', dest='autoboot_status', help='get status of IO Block autobooting'
-=======
-
-'-c', '--clean_block', action='store_true', dest='clean_block', /
-  help='force the block to cleanup and clear all internal reservations on that resource'
->>>>>>> af4c4f8b
 
 """
 import logging
