--- conflicted
+++ resolved
@@ -371,12 +371,7 @@
             client_utils.logger.info("Block Booting: SUSPENDED.")
         sys.exit(0)
     elif opts.boot_io_block:
-<<<<<<< HEAD
-        system.initiate_io_boot(parts, user)
-=======
-        tag = 'partadm'
-        client_utils.component_call(SYSMGR, False, 'initiate_io_boot', (parts, whoami, tag))
->>>>>>> 0571e58c
+        client_utils.component_call(SYSMGR, False, 'initiate_io_boot', (parts, whoami))
         client_utils.logger.info('IO Boot initiated on %s', " ".join(parts))
         sys.exit(0)
 
