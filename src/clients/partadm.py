#!/usr/bin/env python

'''Partadm sets partition attributes in the scheduler'''
__revision__ = '$Revision: 1981 $'
__version__ = '$Version$'

import sys
import xmlrpclib
import os
import optparse
import pwd

import Cobalt.Util
from Cobalt.Proxy import ComponentProxy
from Cobalt.Exceptions import ComponentLookupError


helpmsg = '''Usage: partadm.py [-a] [-d] part1 part2 (add or del)
Usage: partadm.py -l
Usage: partadm.py [--activate|--deactivate] part1 part2 (functional or not)
Usage: partadm.py [--enable|--disable] part1 part2 (scheduleable or not)
Usage: partadm.py --queue=queue1:queue2 part1 part2
Usage: partadm.py --fail part1 part2
Usage: partadm.py --unfail part1 part2
Usage: partadm.py --dump
Usage: partadm.py --xml
Usage: partadm.py --version
Usage: partadm.py --savestate filename

Must supply one of -a or -d or -l or -start or -stop or --queue
Adding "-r" or "--recursive" will add the children of the blocks passed in.

'''

opt_parser = optparse.OptionParser(usage=helpmsg, version=("Cobalt Version: %s" % __version__))

opt_parser.add_option("-a", action="store_true", dest="add", help="add the block to the list of managed blocks")
opt_parser.add_option("-d", action="store_true", dest="delete", help="remove the block from the list of managed blocks")
opt_parser.add_option("-l", action="store_true", dest="list_blocks", help="list all blocks and their status")
opt_parser.add_option("-r", "--recursive", action="store_true", dest="recursive", help="recursively add all child blocks of the specified blocks in the positional arguments")
opt_parser.add_option("--queue", action="store", type="string", dest="queue", help="set the queues associated with the target blocks to this list of queues")
opt_parser.add_option("--activate", action="store_true", dest="activate", help="activate the block for scheduling")
opt_parser.add_option("--deactivate", action="store_true", dest="deactivate", help="deactivate the block for schedulign")
opt_parser.add_option("--enable", action="store_true", dest="enable", help="enable the running of jobs on the target blocks")
opt_parser.add_option("--disable", action="store_true", dest="disable", help="disable the running of jobs on the target blocks")
opt_parser.add_option("--fail", action="store_true", dest="fail", help="mark the block as though it failed diagnostics (deprecated)")
opt_parser.add_option("--unfail", action="store_true", dest="unfail", help="clear failed diagnostics on a block (deprecated)")
opt_parser.add_option("--dump", action="store_true", dest="dump", help="dump a representation of the system's block state")
opt_parser.add_option("--xml", action="store_true", dest="xml", help="dump a xml representation of the system's blocks for simulator usage")
opt_parser.add_option("--savestate", action="store", type="string", dest="savestate", help="force the system component to write it's statefile")
opt_parser.add_option("--boot-stop", action="store_true", dest="boot_stop", help="disable booting of any jobs")
opt_parser.add_option("--boot-start", action="store_true", dest="boot_start", help="enable booting of any jobs")
opt_parser.add_option("--boot-status", action="store_true", dest="boot_status", help="show whether or not booting is enabled")
opt_parser.add_option("-b", "--blockinfo", action="store_true", dest="blockinfo", help="print the detailed state and information for all requested blocks.")
opt_parser.add_option("--pg_list", action="store_true", dest="pg_list", help="not implemented yet")
opt_parser.add_option("-c", "--clean_block", action="store_true", dest="clean_block", help="force the block to cleanup and clear all internal reservations on that resource")

#detect arguemnts that conflict, use this in a verification callback.
conflicting_args = {'add':['delete','fail','unfail','boot_stop','boot_start'],
                    'delete':['add','fail','unfail','boot_stop','boot_start'],
                    'list_blocks':['blockinfo'],
                    }

def component_call(func, args):
    '''Actually call a function on another component and handle XML RPC faults
    gracefully, and other faults with something other than a traceback.

    '''

    try:
        parts = apply(func, args)
    except xmlrpclib.Fault, fault:
        print "Command failure", fault
    except:
        print "Non-RPC Fault failure"
    return parts


def print_block(block_dicts):
    '''Formatted printing of a list of blocks.  This expects a list of 
    dictionaries of block data, such as the output from the system component's
    get_blocks call.

    '''
    for block in block_dicts:
        #print block['name']
    
        #print ' '.join([nodecard['name'] for nodecard in block['node_cards']])
        header_list = []
        value_list = []

        for key,value in block.iteritems():

            if key in ['node_cards','nodes']:
                if block['size'] >= 128 and key == 'nodes':
                    continue
                else:
                    header_list.append(key)
                    value_list.append(' '.join([v['name'] for v in value]))
            elif key == 'wire_list':
                header_list.append(key)
                value_list.append(' '.join([v['id'] for v in value]))
            else:
                header_list.append(key)
                value_list.append(value)

        Cobalt.Util.print_vertical([header_list,value_list])
    return

def print_pg_info(pg_list):
    raise NotImplementedError("Coming Soon!")
    return


def print_block(block_dicts):
    '''Formatted printing of a list of blocks.  This expects a list of 
    dictionaries of block data, such as the output from the system component's
    get_blocks call.

    '''
    for block in block_dicts:
        #print block['name']

        #print ' '.join([nodecard['name'] for nodecard in block['node_cards']])
        header_list = []
        value_list = []

        for key,value in block.iteritems():

            if key in ['node_cards','nodes']:
                if block['size'] > 32 and key == 'nodes':
                    continue
                else:
                    header_list.append(key)
                    value_list.append(' '.join([v['id'] for v in value]))
            else:
                header_list.append(key)
                value_list.append(value)

        Cobalt.Util.print_vertical([header_list,value_list])
    return



if __name__ == '__main__':
   
    
    try:
<<<<<<< HEAD
        opts, args  = opt_parser.parse_args() 
    except optparse.OptParseError, msg:
=======
        (opts, args) = getopt.getopt(sys.argv[1:], 'abdlrs:',
                                     ['dump', 'free', 'load=', 'enable', 'disable', 'activate', 'deactivate',
                                      'queue=', 'deps=', 'xml', 'fail', 'unfail', 'savestate'])
    except getopt.GetoptError, msg:
>>>>>>> 475183bd
        print msg
        print helpmsg
        raise SystemExit, 1
   
    try:
        system = ComponentProxy("system", defer=False)
    except ComponentLookupError:
        print "Failed to connect to system component"
        raise SystemExit, 1

<<<<<<< HEAD
    whoami = pwd.getpwuid(os.getuid())[0]

    if opts.recursive:
        partdata = system.get_partitions([{'tag':'partition', 'name':name, 'children_list':'*'} for name in args])
=======
    whoami = getpass.getuser()

    if '-r' in sys.argv:
        partdata = system.get_partitions([{'tag':'partition', 'name':name, 'children':'*'} for name in args])
>>>>>>> 475183bd
        parts = args

        for part in partdata:
            for child in part['children']:
                if child not in parts:
                    parts.append(child)
    else:
        parts = args

<<<<<<< HEAD

    if opts.add:
=======
    if '-b' in sys.argv:
        for part in parts:
            print_block(system.get_partitions([{'name':part,'node_card_list':'*',
                'wire_list':'*','switch_list':'*','scheduled':'*', 'funcitonal':'*',
                'queue':'*','parents':'*','children':'*','reserved_until':'*',
                'reserved_by':'*','used_by':'*','freeing':'*','block_type':'*',
                'cleanup_pending':'*', 'state':'*', 'wiring_conflicts':'*',
                'size':'*','draining':'*','backfill_time':'*'}]))
        sys.exit(0)


    if '-a' in sys.argv:
        func = system.add_partitions
>>>>>>> 475183bd
        args = ([{'tag':'partition', 'name':partname, 'size':"*", 'functional':False,
            'scheduled':False, 'queue':'default', 'deps':[]} for partname in parts])
        parts = system.add_partitions(args, whoami)
    elif opts.delete:
        args = ([{'tag':'partition', 'name':partname} for partname in parts], whoami)
        parts = component_call(system.del_partitions, args)
    elif opts.enable:
        args = ([{'tag':'partition', 'name':partname} for partname in parts],
                {'scheduled':True}, whoami)
        parts = component_call(system.set_partitions, args)
    elif opts.disable:
        args = ([{'tag':'partition', 'name':partname} for partname in parts],
                {'scheduled':False}, whoami)
        parts = component_call(system.set_partitions, args)
    elif opts.activate:
        args = ([{'tag':'partition', 'name':partname} for partname in parts],
                {'functional':True}, whoami)
        parts = component_call(system.set_partitions, args)
    elif opts.deactivate:
        args = ([{'tag':'partition', 'name':partname} for partname in parts],
                {'functional':False}, whoami)
        parts = component_call(system.set_partitions, args)
    elif opts.fail:
        args = ([{'tag':'partition', 'name':partname} for partname in parts], whoami)
        parts = component_call(system.fail_partitions, args)
    elif opts.unfail:
        args = ([{'tag':'partition', 'name':partname} for partname in parts], whoami)
        parts = component_call(system.unfail_partitions, args)
    elif opts.xml:
        args = tuple()
        parts = component_call(system.generate_xml, args)
    elif opts.savestate:
        directory = os.path.dirname(savestate)
        if not os.path.exists(directory):
            print "directory %s does not exist" % directory
            sys.exit(1)
        func = system.save
        args = (savestate,)
        parts = component_call(system.save, args)

    elif opts.list_blocks:
        func = system.get_partitions
        args = ([{'name':'*', 'size':'*', 'state':'*', 'scheduled':'*', 'functional':'*',
                  'queue':'*', 'relatives':'*'}], )
        parts = component_call(system.get_partitions, args)
    elif opts.queue:
        try:
            cqm = ComponentProxy("queue-manager", defer=False)
            existing_queues = [q.get('name') for q in cqm.get_queues([ \
                {'tag':'queue', 'name':'*'}])]
        except:
            print "Error getting queues from queue_manager"
            raise SystemExit, 1
        error_messages = []
        for q in opts.queue.split(':'):
            if not q in existing_queues:
                error_messages.append('\'' + q + '\' is not an existing queue')
        if error_messages:
            for e in error_messages:
                print e
            raise SystemExit, 1
        args = ([{'tag':'partition', 'name':partname} for partname in parts],
                {'queue':opts.queue}, whoami)
        parts = component_call(system.set_partitions, args)
    elif opts.dump:
        args = ([{'tag':'partition', 'name':'*', 'size':'*', 'state':'*', 'functional':'*',
                  'scheduled':'*', 'queue':'*', 'deps':'*'}], )
<<<<<<< HEAD
        parts = component_call(system.get_partitions, args)
    elif opts.boot_stop:
        system.halt_booting(whoami)
        print "Halting booting: halting scheduling is advised"
        sys.exit(0)
    elif opts.boot_start:
        system.resume_booting(whoami)
        print "Enabling booting"
        sys.exit(0)
    elif opts.boot_status:
        boot_status = system.booting_status()
        if not boot_status:
            print "Block Booting: ENABLED"
        else:
            print "Block Booting: SUSPENDED."
        sys.exit(0)
=======
    else:
        print helpmsg
        raise SystemExit, 1
>>>>>>> 475183bd

    if opts.pg_list:
        print_pg_info(None)
        sys.exit(0)

    if opts.blockinfo:
        print_block(system.get_blocks([{'name':part,'node_cards':'*',
            'subblock_parent':'*','nodes':'*', 'scheduled':'*', 'funcitonal':'*',
            'queue':'*','parents':'*','children':'*','reserved_until':'*',
            'reserved_by':'*','used_by':'*','freeing':'*','block_type':'*',
            'corner_node':'*', 'extents':'*', 'cleanup_pending':'*', 'state':'*',
            'size':'*','draining':'*','backfill_time':'*','wire_list':'*', 'wiring_conflict_list':'*', 'relatives':'*'} for part in parts]))
        sys.exit(0)

    if opts.clean_block:
        sched_enabled = ComponentProxy('scheduler',defer=False).sched_status()
        boot_disabled = system.booting_status()
        #if sched_enabled or not boot_disabled:
        #    print "scheduling and booting must be disabled prior to force-cleaning blocks."
        #    print "No blocks were marked for cleaning."
        #    sys.exit(1)
        for part in parts:
            system.set_cleaning(part, None, whoami)
            print "Initiating cleanup on block %s" % part
        sys.exit(0)

    if opts.list_blocks:
        # need to cascade up busy and non-functional flags
#        print "buildRackTopology sees : " + repr(parts)
#
#        partinfo = Cobalt.Util.buildRackTopology(parts)

        try:
            scheduler = ComponentProxy("scheduler", defer=False)
            reservations = scheduler.get_reservations([{'queue':"*", 'partitions':"*", 'active':True}])
        except ComponentLookupError:
            print "Failed to connect to scheduler; no reservation data available"
            reservations = []
    
        expanded_parts = {}
        for res in reservations:
            for res_part in res['partitions'].split(":"):
                for p in parts:
                    if p['name'] == res_part:
                        if expanded_parts.has_key(res['queue']):
                            expanded_parts[res['queue']].update(p['relatives'])
                        else:
                            expanded_parts[res['queue']] = set( p['relatives'] )
                        expanded_parts[res['queue']].add(p['name'])
            
        
        for res in reservations:
            for p in parts:
                if p['name'] in expanded_parts[res['queue']]:
                    p['queue'] += ":%s" % res['queue']
    
        def my_cmp(left, right):
            val = -cmp(int(left['size']), int(right['size']))
            if val == 0:
                return cmp(left['name'], right['name'])
            else:
                return val
        
        parts.sort(my_cmp)
    
        offline = [part['name'] for part in parts if not part['functional']]
        forced = [part for part in parts \
                  if [down for down in offline \
                      if down in part['relatives']]]
        [part.__setitem__('functional', '-') for part in forced]
        data = [['Name', 'Queue', 'Size', 'Functional', 'Scheduled', 'State', 'Dependencies']]
        # FIXME find something useful to output in the 'deps' column, since the deps have vanished
        data += [[part['name'], part['queue'], part['size'], part['functional'], part['scheduled'],
                  part['state'], ','.join([])] for part in parts]
        Cobalt.Util.printTabular(data, centered=[3, 4])

    elif opts.boot_start or opts.boot_stop: 
        pass
    else:
        print parts
            
        <|MERGE_RESOLUTION|>--- conflicted
+++ resolved
@@ -14,6 +14,9 @@
 from Cobalt.Proxy import ComponentProxy
 from Cobalt.Exceptions import ComponentLookupError
 
+get_config_option = Cobalt.Util.get_config_option
+
+sys_type = get_config_option('bgsystem', 'bgtype')
 
 helpmsg = '''Usage: partadm.py [-a] [-d] part1 part2 (add or del)
 Usage: partadm.py -l
@@ -32,28 +35,49 @@
 
 '''
 
-opt_parser = optparse.OptionParser(usage=helpmsg, version=("Cobalt Version: %s" % __version__))
-
-opt_parser.add_option("-a", action="store_true", dest="add", help="add the block to the list of managed blocks")
-opt_parser.add_option("-d", action="store_true", dest="delete", help="remove the block from the list of managed blocks")
-opt_parser.add_option("-l", action="store_true", dest="list_blocks", help="list all blocks and their status")
-opt_parser.add_option("-r", "--recursive", action="store_true", dest="recursive", help="recursively add all child blocks of the specified blocks in the positional arguments")
-opt_parser.add_option("--queue", action="store", type="string", dest="queue", help="set the queues associated with the target blocks to this list of queues")
-opt_parser.add_option("--activate", action="store_true", dest="activate", help="activate the block for scheduling")
-opt_parser.add_option("--deactivate", action="store_true", dest="deactivate", help="deactivate the block for schedulign")
-opt_parser.add_option("--enable", action="store_true", dest="enable", help="enable the running of jobs on the target blocks")
-opt_parser.add_option("--disable", action="store_true", dest="disable", help="disable the running of jobs on the target blocks")
-opt_parser.add_option("--fail", action="store_true", dest="fail", help="mark the block as though it failed diagnostics (deprecated)")
-opt_parser.add_option("--unfail", action="store_true", dest="unfail", help="clear failed diagnostics on a block (deprecated)")
-opt_parser.add_option("--dump", action="store_true", dest="dump", help="dump a representation of the system's block state")
-opt_parser.add_option("--xml", action="store_true", dest="xml", help="dump a xml representation of the system's blocks for simulator usage")
-opt_parser.add_option("--savestate", action="store", type="string", dest="savestate", help="force the system component to write it's statefile")
-opt_parser.add_option("--boot-stop", action="store_true", dest="boot_stop", help="disable booting of any jobs")
-opt_parser.add_option("--boot-start", action="store_true", dest="boot_start", help="enable booting of any jobs")
-opt_parser.add_option("--boot-status", action="store_true", dest="boot_status", help="show whether or not booting is enabled")
-opt_parser.add_option("-b", "--blockinfo", action="store_true", dest="blockinfo", help="print the detailed state and information for all requested blocks.")
-opt_parser.add_option("--pg_list", action="store_true", dest="pg_list", help="not implemented yet")
-opt_parser.add_option("-c", "--clean_block", action="store_true", dest="clean_block", help="force the block to cleanup and clear all internal reservations on that resource")
+opt_parser = optparse.OptionParser(usage=helpmsg, 
+        version=("Cobalt Version: %s" % __version__))
+
+opt_parser.add_option("-a", action="store_true", dest="add",
+        help="add the block to the list of managed blocks")
+opt_parser.add_option("-d", action="store_true", dest="delete",
+        help="remove the block from the list of managed blocks")
+opt_parser.add_option("-l", action="store_true", dest="list_blocks",
+        help="list all blocks and their status")
+opt_parser.add_option("-r", "--recursive", action="store_true", dest="recursive",
+        help="recursively add all child blocks of the specified blocks in the positional arguments")
+opt_parser.add_option("--queue", action="store", type="string", dest="queue",
+        help="set the queues associated with the target blocks to this list of queues")
+opt_parser.add_option("--activate", action="store_true", dest="activate",
+        help="activate the block for scheduling")
+opt_parser.add_option("--deactivate", action="store_true", dest="deactivate",
+        help="deactivate the block for schedulign")
+opt_parser.add_option("--enable", action="store_true", dest="enable",
+        help="enable the running of jobs on the target blocks")
+opt_parser.add_option("--disable", action="store_true", dest="disable",
+        help="disable the running of jobs on the target blocks")
+opt_parser.add_option("--fail", action="store_true", dest="fail",
+        help="mark the block as though it failed diagnostics (deprecated)")
+opt_parser.add_option("--unfail", action="store_true", dest="unfail",
+        help="clear failed diagnostics on a block (deprecated)")
+opt_parser.add_option("--dump", action="store_true", dest="dump",
+        help="dump a representation of the system's block state")
+opt_parser.add_option("--xml", action="store_true", dest="xml",
+        help="dump a xml representation of the system's blocks for simulator usage")
+opt_parser.add_option("--savestate", action="store", type="string", dest="savestate",
+        help="force the system component to write it's statefile")
+opt_parser.add_option("--boot-stop", action="store_true", dest="boot_stop",
+        help="disable booting of any jobs")
+opt_parser.add_option("--boot-start", action="store_true", dest="boot_start",
+        help="enable booting of any jobs")
+opt_parser.add_option("--boot-status", action="store_true", dest="boot_status",
+        help="show whether or not booting is enabled")
+opt_parser.add_option("-b", "--blockinfo", action="store_true", dest="blockinfo",
+        help="print the detailed state and information for all requested blocks.")
+opt_parser.add_option("--pg_list", action="store_true", dest="pg_list",
+        help="not implemented yet")
+opt_parser.add_option("-c", "--clean_block", action="store_true", dest="clean_block",
+        help="force the block to cleanup and clear all internal reservations on that resource")
 
 #detect arguemnts that conflict, use this in a verification callback.
 conflicting_args = {'add':['delete','fail','unfail','boot_stop','boot_start'],
@@ -76,16 +100,13 @@
     return parts
 
 
-def print_block(block_dicts):
+def print_block_bgq(block_dicts):
     '''Formatted printing of a list of blocks.  This expects a list of 
     dictionaries of block data, such as the output from the system component's
     get_blocks call.
 
     '''
     for block in block_dicts:
-        #print block['name']
-    
-        #print ' '.join([nodecard['name'] for nodecard in block['node_cards']])
         header_list = []
         value_list = []
 
@@ -112,16 +133,13 @@
     return
 
 
-def print_block(block_dicts):
+def print_block_bgp(block_dicts):
     '''Formatted printing of a list of blocks.  This expects a list of 
     dictionaries of block data, such as the output from the system component's
     get_blocks call.
 
     '''
     for block in block_dicts:
-        #print block['name']
-
-        #print ' '.join([nodecard['name'] for nodecard in block['node_cards']])
         header_list = []
         value_list = []
 
@@ -140,42 +158,31 @@
         Cobalt.Util.print_vertical([header_list,value_list])
     return
 
-
+print_block = print_block_bgp
+
+if sys_type == 'bgq':
+    print_block = print_block_bgq
 
 if __name__ == '__main__':
-   
-    
+
+
     try:
-<<<<<<< HEAD
         opts, args  = opt_parser.parse_args() 
     except optparse.OptParseError, msg:
-=======
-        (opts, args) = getopt.getopt(sys.argv[1:], 'abdlrs:',
-                                     ['dump', 'free', 'load=', 'enable', 'disable', 'activate', 'deactivate',
-                                      'queue=', 'deps=', 'xml', 'fail', 'unfail', 'savestate'])
-    except getopt.GetoptError, msg:
->>>>>>> 475183bd
         print msg
         print helpmsg
         raise SystemExit, 1
-   
+
     try:
         system = ComponentProxy("system", defer=False)
     except ComponentLookupError:
         print "Failed to connect to system component"
         raise SystemExit, 1
 
-<<<<<<< HEAD
     whoami = pwd.getpwuid(os.getuid())[0]
 
     if opts.recursive:
         partdata = system.get_partitions([{'tag':'partition', 'name':name, 'children_list':'*'} for name in args])
-=======
-    whoami = getpass.getuser()
-
-    if '-r' in sys.argv:
-        partdata = system.get_partitions([{'tag':'partition', 'name':name, 'children':'*'} for name in args])
->>>>>>> 475183bd
         parts = args
 
         for part in partdata:
@@ -185,24 +192,7 @@
     else:
         parts = args
 
-<<<<<<< HEAD
-
     if opts.add:
-=======
-    if '-b' in sys.argv:
-        for part in parts:
-            print_block(system.get_partitions([{'name':part,'node_card_list':'*',
-                'wire_list':'*','switch_list':'*','scheduled':'*', 'funcitonal':'*',
-                'queue':'*','parents':'*','children':'*','reserved_until':'*',
-                'reserved_by':'*','used_by':'*','freeing':'*','block_type':'*',
-                'cleanup_pending':'*', 'state':'*', 'wiring_conflicts':'*',
-                'size':'*','draining':'*','backfill_time':'*'}]))
-        sys.exit(0)
-
-
-    if '-a' in sys.argv:
-        func = system.add_partitions
->>>>>>> 475183bd
         args = ([{'tag':'partition', 'name':partname, 'size':"*", 'functional':False,
             'scheduled':False, 'queue':'default', 'deps':[]} for partname in parts])
         parts = system.add_partitions(args, whoami)
@@ -235,12 +225,12 @@
         args = tuple()
         parts = component_call(system.generate_xml, args)
     elif opts.savestate:
-        directory = os.path.dirname(savestate)
+        directory = os.path.dirname(opts.savestate)
         if not os.path.exists(directory):
             print "directory %s does not exist" % directory
             sys.exit(1)
         func = system.save
-        args = (savestate,)
+        args = (opts.savestate,)
         parts = component_call(system.save, args)
 
     elif opts.list_blocks:
@@ -270,7 +260,6 @@
     elif opts.dump:
         args = ([{'tag':'partition', 'name':'*', 'size':'*', 'state':'*', 'functional':'*',
                   'scheduled':'*', 'queue':'*', 'deps':'*'}], )
-<<<<<<< HEAD
         parts = component_call(system.get_partitions, args)
     elif opts.boot_stop:
         system.halt_booting(whoami)
@@ -287,23 +276,29 @@
         else:
             print "Block Booting: SUSPENDED."
         sys.exit(0)
-=======
-    else:
-        print helpmsg
-        raise SystemExit, 1
->>>>>>> 475183bd
 
     if opts.pg_list:
         print_pg_info(None)
         sys.exit(0)
 
     if opts.blockinfo:
-        print_block(system.get_blocks([{'name':part,'node_cards':'*',
-            'subblock_parent':'*','nodes':'*', 'scheduled':'*', 'funcitonal':'*',
-            'queue':'*','parents':'*','children':'*','reserved_until':'*',
-            'reserved_by':'*','used_by':'*','freeing':'*','block_type':'*',
-            'corner_node':'*', 'extents':'*', 'cleanup_pending':'*', 'state':'*',
-            'size':'*','draining':'*','backfill_time':'*','wire_list':'*', 'wiring_conflict_list':'*', 'relatives':'*'} for part in parts]))
+        if sys_type == 'bgq':
+            print_block(system.get_blocks([{'name':part,'node_cards':'*',
+                'subblock_parent':'*','nodes':'*', 'scheduled':'*', 'funcitonal':'*',
+                'queue':'*','parents':'*','children':'*','reserved_until':'*',
+                'reserved_by':'*','used_by':'*','freeing':'*','block_type':'*',
+                'corner_node':'*', 'extents':'*', 'cleanup_pending':'*', 'state':'*',
+                'size':'*','draining':'*','backfill_time':'*','wire_list':'*',
+                'wiring_conflict_list':'*', 'relatives':'*'} 
+                for part in parts]))
+        elif sys_type == 'bgp':
+            print_block(system.get_partitions([{'name':part,'node_card_list':'*',
+                'wire_list':'*','switch_list':'*','scheduled':'*', 'funcitonal':'*',
+                'queue':'*','parents':'*','children':'*','reserved_until':'*',
+                'reserved_by':'*','used_by':'*','freeing':'*','block_type':'*',
+                'cleanup_pending':'*', 'state':'*', 'wiring_conflicts':'*',
+                'size':'*','draining':'*','backfill_time':'*'}
+                for part in parts]))
         sys.exit(0)
 
     if opts.clean_block:
@@ -330,7 +325,7 @@
         except ComponentLookupError:
             print "Failed to connect to scheduler; no reservation data available"
             reservations = []
-    
+
         expanded_parts = {}
         for res in reservations:
             for res_part in res['partitions'].split(":"):
@@ -341,22 +336,21 @@
                         else:
                             expanded_parts[res['queue']] = set( p['relatives'] )
                         expanded_parts[res['queue']].add(p['name'])
-            
-        
+
         for res in reservations:
             for p in parts:
                 if p['name'] in expanded_parts[res['queue']]:
                     p['queue'] += ":%s" % res['queue']
-    
+
         def my_cmp(left, right):
             val = -cmp(int(left['size']), int(right['size']))
             if val == 0:
                 return cmp(left['name'], right['name'])
             else:
                 return val
-        
+
         parts.sort(my_cmp)
-    
+
         offline = [part['name'] for part in parts if not part['functional']]
         forced = [part for part in parts \
                   if [down for down in offline \
@@ -372,5 +366,4 @@
         pass
     else:
         print parts
-            
-        +
